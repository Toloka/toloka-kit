__all__ = [
    'UserBonus',
    'UserBonusCreateRequestParameters',
    'UserBonusesCreateRequestParameters',
]

from attr.validators import optional, instance_of
import datetime
from decimal import Decimal
from typing import Dict

from .primitives.base import BaseTolokaObject
from .primitives.parameter import IdempotentOperationParameters
from ..util._codegen import attribute
from ..util._docstrings import inherit_docstrings


class UserBonus(BaseTolokaObject):
    """A bonus payment to a Toloker.

    Learn more about [Bonuses](https://toloka.ai/docs/guide/bonus/).

    Attributes:
        id: The ID of the bonus.
        user_id: The ID of the Toloker.
        amount: The amount of the bonus in US dollars.
        assignment_id: The ID of the assignment the bonus is issued for.
        private_comment: A comment visible to the requester only.
        without_message:
            * `False` — A message is sent to the Toloker when the bonus is issued.
            * `True` — There is no message sent to the Toloker.

            Default value: `False`.
        public_title: A message title. The title can be provided in several languages.
        public_message: A message text. It can be provided in several languages.
        created: The UTC date and time when the bonus was issued. Read-only field.

    Example:
        An example of issuing a bonus. A message to a Toloker is prepared in two languages.

        >>> from decimal import Decimal
        >>> new_bonus = toloka_client.create_user_bonus(
        >>>     toloka.client.UserBonus(
        >>>         user_id='a1b0b42923c429daa2c764d7ccfc364d',
        >>>         amount=Decimal('0.50'),
        >>>         public_title={
        >>>             'EN': 'Good Job!',
        >>>             'RU': 'Молодец!',
        >>>         },
        >>>         public_message={
        >>>             'EN': 'Ten tasks completed',
        >>>             'RU': 'Выполнено 10 заданий',
        >>>         },
        >>>         assignment_id='000015fccc--63bfc4c358d7a46c32a7b233'
        >>>     )
        >>> )
        ...
    """

    user_id: str
    amount: Decimal = attribute(validator=optional(instance_of(Decimal)))

    private_comment: str
    public_title: Dict[str, str]
    public_message: Dict[str, str]
    without_message: bool
    assignment_id: str

    # Readonly
    id: str = attribute(readonly=True)
    created: datetime.datetime = attribute(readonly=True)


@inherit_docstrings
class UserBonusCreateRequestParameters(IdempotentOperationParameters):
    """Parameters for issuing a bonus payment to a Toloker.

    The [create_user_bonus](toloka.client.TolokaClient.create_user_bonus.md) method uses these parameters.
    """
    ...


@inherit_docstrings
class UserBonusesCreateRequestParameters(UserBonusCreateRequestParameters):
    """Parameters for issuing bonus payments to Tolokers.

<<<<<<< HEAD
    Used in methods `create_user_bonuses` and `create_user_bonuses_async` of the class TolokaClient,
    to clarify the behavior when creating bonuses.
=======
    The [create_user_bonuses](toloka.client.TolokaClient.create_user_bonuses.md) and [create_user_bonuses_async](toloka.client.TolokaClient.create_user_bonuses_async.md) methods use these parameters.
>>>>>>> ab6175f4

    Attributes:
        skip_invalid_items: Bonus validation option:
            * `True` — All valid bonuses are issued. If a bonus doesn't pass validation, then it isn't issued to a Toloker. All such bonuses are listed in the response.
            * `False` — If any bonus doesn't pass validation, then the operation is cancelled and no bonuses are issued to Tolokers.

            Default value: `False`.
    """
    skip_invalid_items: bool<|MERGE_RESOLUTION|>--- conflicted
+++ resolved
@@ -84,12 +84,7 @@
 class UserBonusesCreateRequestParameters(UserBonusCreateRequestParameters):
     """Parameters for issuing bonus payments to Tolokers.
 
-<<<<<<< HEAD
-    Used in methods `create_user_bonuses` and `create_user_bonuses_async` of the class TolokaClient,
-    to clarify the behavior when creating bonuses.
-=======
     The [create_user_bonuses](toloka.client.TolokaClient.create_user_bonuses.md) and [create_user_bonuses_async](toloka.client.TolokaClient.create_user_bonuses_async.md) methods use these parameters.
->>>>>>> ab6175f4
 
     Attributes:
         skip_invalid_items: Bonus validation option:
