__all__ = [
    'actions',
    'aggregation',
    'analytics_request',
    'app',
    'assignment',
    'attachment',
    'batch_create_results',
    'clone_results',
    'collectors',
    'conditions',
    'error_codes',
    'exceptions',
    'filter',
    'message_thread',
    'operation_log',
    'operations',
    'owner',
    'quality_control',
    'requester',
    'search_requests',
    'search_results',
    'skill',
    'solution',
    'task',
    'task_distribution_function',
    'task_suite',
    'training',
    'user_bonus',
    'user_restriction',
    'user_skill',
    'webhook_subscription',

    'structure',
    'unstructure',

    'TolokaClient',
    'AggregatedSolution',
    'AnalyticsRequest',
    'Assignment',
    'AssignmentPatch',
    'CloneResults',
    'GetAssignmentsTsvParameters',
    'Attachment',
    'Folder',
    'MessageThread',
    'MessageThreadReply',
    'MessageThreadFolders',
    'MessageThreadCompose',
    'OperationLogItem',
    'Requester',
    'Skill',
    'SetUserSkillRequest',
    'TaskSuite',
    'Task',
    'Training',
    'UserBonus',
    'UserBonusCreateRequestParameters',
    'UserRestriction',
    'UserSkill',
    'Pool',
    'PoolPatchRequest',
    'Project',
    'AppProject',
    'App',
    'AppItem',
    'AppItemsCreateRequest',
    'AppBatch',
    'AppBatchCreateRequest',
]

import attr
import datetime
import functools
import io
import logging
import requests
import time
import threading
import uuid
import contextvars

try:
    import pandas as pd
    PANDAS_INSTALLED = True
except ImportError:
    PANDAS_INSTALLED = False

from decimal import Decimal
from enum import Enum, unique
from tqdm import tqdm
from tqdm.contrib.logging import logging_redirect_tqdm
from typing import BinaryIO, Callable, Generator, List, Optional, Sequence, Tuple, Union
from urllib3.util.retry import Retry

from . import actions
from . import aggregation
from . import analytics_request
from . import app
from . import assignment
from . import attachment
from . import batch_create_results
from . import clone_results
from . import collectors
from . import conditions
from . import error_codes
from . import exceptions
from . import filter
from . import message_thread
from . import operation_log
from . import operations
from . import owner
from . import quality_control
from . import requester
from . import search_requests
from . import search_results
from . import skill
from . import solution
from . import task
from . import task_distribution_function
from . import task_suite
from . import training
from . import user_bonus
from . import user_restriction
from . import user_skill
from . import webhook_subscription

from ..__version__ import __version__
from ._converter import structure, unstructure
from .aggregation import AggregatedSolution
from .analytics_request import AnalyticsRequest
from .app import App, AppItem, AppProject, AppBatch, AppBatchCreateRequest, AppItemsCreateRequest
from .assignment import Assignment, AssignmentPatch, GetAssignmentsTsvParameters
from .attachment import Attachment
from .clone_results import CloneResults
from .exceptions import raise_on_api_error, ValidationApiError
from .message_thread import (
    Folder, MessageThread, MessageThreadReply, MessageThreadFolders, MessageThreadCompose
)
from .operation_log import OperationLogItem
from .pool import Pool, PoolPatchRequest
from .primitives.retry import TolokaRetry, PreloadingHTTPAdapter, STATUSES_TO_RETRY
from .primitives.base import autocast_to_enum
from .project import Project
from .training import Training
from .requester import Requester
from .skill import Skill
from .task import Task
from .task_suite import TaskSuite
from .user_bonus import UserBonus, UserBonusCreateRequestParameters
from .user_restriction import UserRestriction
from .user_skill import SetUserSkillRequest, UserSkill
from ..util import identity
from ..util._managing_headers import add_headers, form_additional_headers
from ..util._codegen import expand
from .webhook_subscription import WebhookSubscription

logger = logging.getLogger(__name__)


class TolokaClient:
    """Class that implements interaction with [Toloka API](https://toloka.ai/docs/api/concepts/about.html).

    Objects of other classes are created and modified only in memory of your computer.
    You can transfer information about these objects to Toloka only by calling one of the `TolokaClient` methods.

    For example, creating an instance of `Project` class will not add a project to Toloka right away. It will create a `Project` instance in your local memory.
    You need to call the `TolokaClient.create_project` method and pass the created project instance to it.
    Likewise, if you read a project using the `TolokaClient.get_project` method, you will get an instance of `Project` class.
    But if you change some parameters in this object manually in your code, it will not affect the existing project in Toloka.
    Call `TolokaClient.update_project` and pass the `Project` to apply your changes.

    Args:
        token: Your OAuth token for Toloka. You can learn more about how to get it [here](https://toloka.ai/docs/api/concepts/access.html#access__token)
        environment: There are two environments in Toloka:
            * `SANDBOX` – [Testing environment](https://sandbox.toloka.yandex.com) for Toloka requesters.
            You can test complex projects before starting them on real performers. Nobody will see your tasks, and it's free.
            * `PRODUCTION` – [Production environment](https://toloka.yandex.com) for Toloka requesters.
            You spend money there and get the results.
            You need to register in each environment separately. OAuth tokens are generated in each environment separately too.
            Default value: `None`.
        retries: Retry policy for failed API requests.
            Possible values:
            * `int` – The number of retries for all requests. In this case, the retry policy is created automatically.
            * `Retry` object – Deprecated type. Use `retryer_factory` parameter instead.
            Default value: `3`.
        timeout: Number of seconds that [Requests library](https://docs.python-requests.org/en/master) will wait for your client to establish connection to a remote machine.
            Possible values:
            * `float` – Single value for both connect and read timeouts.
            * `Tuple[float, float]` – Tuple sets the values for connect and read timeouts separately.
            * `None` – Set the timeout to `None` only if you are willing to wait the [Response](https://docs.python-requests.org/en/master/api/#requests.Response)
            for unlimited number of seconds.
            Default value: `10.0`.
        url: Set a specific URL instead of Toloka environment. May be useful for testing purposes.
            You can only set one parameter – either `url` or `environment`, not both of them.
            Default value: `None`.
        retry_quotas: List of quotas that must be retried.
            Set `None` or pass an empty list for not retrying any quotas. If you specified the `retries` as `Retry` instance, you must set this parameter to `None`.
            Possible values:
            * `MIN` - Retry minutes quotas.
            * `HOUR` - Retry hourly quotas. This means that the program just sleeps for an hour.
            * `DAY` - Retry daily quotas. We do not recommend retrying these quotas.
            Default value: `MIN`.
        retryer_factory: Factory that creates `Retry` object.
            Fully specified retry policy that will apply to all requests.
            Default value: `None`.

    Example:
        How to create `TolokaClient` instance and make your first request to Toloka.

        >>> your_oauth_token = input('Enter your token:')
        >>> toloka_client = toloka.TolokaClient(your_oauth_token, 'PRODUCTION')  # Or switch to 'SANDBOX' environment
        ...

        {% note info %}

        `toloka_client` instance will be used to pass all API calls later on.

        {% endnote %}
    """

    @unique
    class Environment(Enum):
        SANDBOX = 'https://sandbox.toloka.yandex.com'
        PRODUCTION = 'https://toloka.yandex.com'

    token: str
    default_timeout: Union[float, Tuple[float, float]]
    url: Optional[str]
    retryer_factory: Optional[Callable[[], Retry]]

    def __init__(
        self,
        token: str,
        environment: Union[Environment, str, None] = None,
        retries: Union[int, Retry] = 3,
        timeout: Union[float, Tuple[float, float]] = 10.0,
        url: Optional[str] = None,
        retry_quotas: Union[List[str], str, None] = TolokaRetry.Unit.MIN,
        retryer_factory: Optional[Callable[[], Retry]] = None,
    ):
        if url is None and environment is None:
            raise ValueError('You must pass at least one parameter: url or environment.')
        if url is not None and environment is not None:
            raise ValueError('You can only pass one parameter: environment or url. Both are now set.')
        if url is not None:
            self.url = url[:-1] if url.endswith('/') else url
        else:
            if not isinstance(environment, TolokaClient.Environment):
                environment = TolokaClient.Environment[environment.upper()]
            self.url = environment.value
        if isinstance(retries, Retry) and retry_quotas is not None:
            raise ValueError('You must set retry_quotas parameter to None when you specify retries parameters not as int.')
        self.token = token
        # float, or a (connect timeout, read timeout) tuple
        # How long to wait for the server to send data before giving up,
        # If None - wait forever for a response/
        self.default_timeout = timeout

        if isinstance(retries, Retry):
            logger.warning("Retry instance usage isn't thread-safe and is deprecated. Use retryer_factory instead.")
            self.retryer_factory = functools.partial(identity, retries)
        elif retryer_factory:
            self.retryer_factory = retryer_factory
        else:
            self.retryer_factory = functools.partial(self._default_retryer_factory, retries, retry_quotas)

    @staticmethod
    def _default_retryer_factory(
        retries: int,
        retry_quotas: Union[List[str], str, None],
        status_list: Optional[Sequence[int]] = None,
    ) -> Retry:
        return TolokaRetry(
            retry_quotas=retry_quotas,
            total=retries,
            status_forcelist=list(status_list or STATUSES_TO_RETRY),
            allowed_methods=['HEAD', 'GET', 'PUT', 'DELETE', 'OPTIONS', 'TRACE', 'POST', 'PATCH'],
            backoff_factor=2,  # summary retry time more than 10 seconds
        )

    @functools.lru_cache(maxsize=128)
    def _session_for_thread(self, thread_id: int) -> requests.Session:
        adapter = PreloadingHTTPAdapter(max_retries=self.retryer_factory())
        session = requests.Session()
        session.mount(self.url, adapter)
        session.headers.update(
            {
                'Authorization': f'OAuth {self.token}',
                'User-Agent': f'python-toloka-client-{__version__}',
            }
        )
        return session

    @property
    def _session(self):
        return self._session_for_thread(threading.current_thread().ident)

    def _raw_request(self, method, path, **kwargs):

        # Fixing capitalisation in boolean parameters
        if kwargs.get('params'):
            params = kwargs['params']
            for key, value in params.items():
                if isinstance(value, bool):
                    params[key] = 'true' if value else 'false'
        if self.default_timeout is not None and 'timeout' not in kwargs:
            kwargs['timeout'] = self.default_timeout

        # Add additional headers from contextvars
        additional_headers = form_additional_headers()
        headers = kwargs.get('headers', {})
        headers = {**headers, **additional_headers}
        kwargs['headers'] = headers

        response = self._session.request(method, f'{self.url}/api{path}', **kwargs)
        raise_on_api_error(response)
        return response

    def _request(self, method, path, **kwargs):
        return self._raw_request(method, path, **kwargs).json(parse_float=Decimal)

    def _search_request(self, method, path, request, sort, limit):
        params = unstructure(request) or {}
        if sort is not None:
            params['sort'] = unstructure(sort)
        if limit:
            params['limit'] = limit
        return self._request(method, path, params=params)

    def _find_all(self, find_function, request, sort_field: str = 'id', items_field: str = 'items'):
        ctx = contextvars.copy_context()
        yield

        result = ctx.run(find_function, request, sort=[sort_field])
        items = getattr(result, items_field)
        while result.has_more:
            request = attr.evolve(request, **{f'{sort_field}_gt': getattr(items[-1], sort_field)})
            yield from items
            result = ctx.run(find_function, request, sort=[sort_field])
            items = getattr(result, items_field)

        yield from items

    def _sync_via_async(self, objects, parameters, url, result_type, operation_type, output_id_field, get_method):
        if not parameters.async_mode:
            response = self._request('post', url, json=unstructure(objects), params=unstructure(parameters))
            return structure(response, result_type)

        # Emulates synchronous operation, through asynchronous calls and reading operation logs.
        client_uuid_to_index = {}
        for i, obj in enumerate(objects):
            obj._unexpected['__client_uuid'] = uuid.uuid4().hex
            client_uuid_to_index[obj._unexpected['__client_uuid']] = str(i)

        response = self._request('post', url, json=unstructure(objects), params=unstructure(parameters))
        insert_operation = structure(response, operation_type)
        insert_operation = self.wait_operation(insert_operation, datetime.timedelta(minutes=60))

        pools = {}
        validation_errors = {}

        for log_item in self.get_operation_log(insert_operation.id):
            if log_item.type not in ['TASK_CREATE', 'TASK_VALIDATE', 'TASK_SUITE_VALIDATE', 'TASK_SUITE_CREATE']:
                continue
            if '__client_uuid' in log_item.input and log_item.input['__client_uuid'] in client_uuid_to_index:
                index = client_uuid_to_index[log_item.input['__client_uuid']]
            else:
                continue
            if log_item.success:
                numerated_ids = pools.setdefault(log_item.input['pool_id'], {})
                numerated_ids[log_item.output[output_id_field]] = index
            else:
                validation_errors[index] = {
                    name: structure(error, batch_create_results.FieldValidationError)
                    for name, error in log_item.output.items()
                }

        # Emulates the response as in a synchronous method:
        # it will throw an exception even if the skip_invalid_items parameter is passed
        # but no objects are created
        if not pools:
            raise ValidationApiError(
                code='VALIDATION_ERROR',
                message='Validation failed',
                payload=validation_errors
            )

        # get object from all pools
        items = {}
        for pool_id, numerated_ids in pools.items():
            obj_it = get_method(
                pool_id=pool_id,
                id_gte=min(numerated_ids.keys()),
                id_lte=max(numerated_ids.keys()),
            )
            for obj in obj_it:
                if obj.id in numerated_ids:
                    items[numerated_ids[obj.id]] = obj

        return result_type(items=items, validation_errors=validation_errors or {})

    # Aggregation section

    @expand('request')
    @add_headers('client')
    def aggregate_solutions_by_pool(
        self,
        request: aggregation.PoolAggregatedSolutionRequest
    ) -> operations.AggregatedSolutionOperation:
        """Starts aggregation of responses in all completed tasks in a pool.

        The method starts the aggregation process on the Toloka server. To wait for the completion of the operation use the [wait_operation](toloka.client.TolokaClient.wait_operation.md) method.

        {% note tip %}

        Try [crowd-kit library](https://toloka.ai/en/docs/crowd-kit). It has many aggregation methods and executes on your computer.

        {% endnote %}

        Args:
            request: Parameters describing in which pool to aggregate responses and by what rules.

        Returns:
            operations.AggregatedSolutionOperation: An object to track the progress of the operation.

        Example:
            The example shows how to aggregate responses in a pool.

            >>> aggregation_operation = toloka_client.aggregate_solutions_by_pool(
            >>>         type=toloka.aggregation.AggregatedSolutionType.WEIGHTED_DYNAMIC_OVERLAP,
            >>>         pool_id=some_existing_pool_id,
            >>>         answer_weight_skill_id=some_skill_id,
            >>>         fields=[toloka.aggregation.PoolAggregatedSolutionRequest.Field(name='result')]
            >>>     )
            >>> aggregation_operation = toloka_client.wait_operation(aggregation_operation)
            >>> aggregation_results = list(toloka_client.get_aggregated_solutions(aggregation_operation.id))
            ...
        """
        data = unstructure(request)
        response = self._request('post', '/v1/aggregated-solutions/aggregate-by-pool', json=data)
        return structure(response, operations.AggregatedSolutionOperation)

    @expand('request')
    @add_headers('client')
    def aggregate_solutions_by_task(self, request: aggregation.WeightedDynamicOverlapTaskAggregatedSolutionRequest) -> AggregatedSolution:
        """Aggregates responses to a single task on the Toloka server.

        {% note tip %}

        Try [crowd-kit library](https://toloka.ai/en/docs/crowd-kit). It has many aggregation methods and executes on your computer.

        {% endnote %}

        Args:
            request: Aggregation parameters.

        Returns:
            AggregatedSolution: Aggregated response.

        Example:
            The example shows how to aggregate responses to a single task.

            >>> aggregated_response = toloka_client.aggregate_solutions_by_task(
            >>>         type=toloka.aggregation.AggregatedSolutionType.WEIGHTED_DYNAMIC_OVERLAP,
            >>>         pool_id=some_existing_pool_id,
            >>>         task_id=some_existing_task_id,
            >>>         answer_weight_skill_id=some_skill_id,
            >>>         fields=[toloka.aggregation.PoolAggregatedSolutionRequest.Field(name='result')]
            >>>     )
            >>> print(aggregated_response.output_values['result'])
            ...
        """
        response = self._request('post', '/v1/aggregated-solutions/aggregate-by-task', json=unstructure(request))
        return structure(response, AggregatedSolution)

    @expand('request')
    @add_headers('client')
    def find_aggregated_solutions(self, operation_id: str, request: search_requests.AggregatedSolutionSearchRequest,
                                  sort: Union[List[str], search_requests.AggregatedSolutionSortItems, None] = None,
                                  limit: Optional[int] = None) -> search_results.AggregatedSolutionSearchResult:
        """Gets aggregated responses from Toloka that match certain criteria.

        Pass to the `find_aggregated_solutions` the ID of the operation started by the [aggregate_solutions_by_pool](toloka.client.TolokaClient.aggregate_solutions_by_pool.md) method.

        The number of returned aggregated responses is limited. To find remaining matching responses, call `find_aggregated_solutions` with updated filter criteria.

        To iterate over all aggregated responses in one call use [get_aggregated_solutions](toloka.client.TolokaClient.get_aggregated_solutions.md).

        Args:
            operation_id: The ID of the aggregation operation.
            request: Filter criteria.
            sort: Sorting options. Default value: `None`.
            limit: Returned aggregated responses limit. The maximum value is 100,000. Default value: 50.

        Returns:
            search_results.AggregatedSolutionSearchResult: Found responses and a flag showing whether there are more matching responses.

        Example:
            The example shows how to get all aggregated responses using the `find_aggregated_solutions` method.

            >>> # run toloka_client.aggregate_solutions_by_pool and wait for the operation to complete.
            >>> current_result = toloka_client.find_aggregated_solutions(aggregation_operation.id)
            >>> aggregation_results = current_result.items
            >>> # If we have more results, let's get them
            >>> while current_result.has_more:
            >>>     current_result = toloka_client.find_aggregated_solutions(
            >>>         aggregation_operation.id,
            >>>         task_id_gt=current_result.items[-1].task_id,
            >>>     )
            >>>     aggregation_results = aggregation_results + current_result.items
            >>> print(len(aggregation_results))
            ...
        """
        sort = None if sort is None else structure(sort, search_requests.AggregatedSolutionSortItems)
        response = self._search_request('get', f'/v1/aggregated-solutions/{operation_id}', request, sort, limit)
        return structure(response, search_results.AggregatedSolutionSearchResult)

    @expand('request')
    @add_headers('client')
    def get_aggregated_solutions(
        self,
        operation_id: str, request: search_requests.AggregatedSolutionSearchRequest
    ) -> Generator[AggregatedSolution, None, None]:
        """Returns a generator that allows you to iterate over all aggregated responses.

        Pass to the `get_aggregated_solutions` the ID of the operation started by the [aggregate_solutions_by_pool](toloka.client.TolokaClient.aggregate_solutions_by_pool.md) method.
        Use the returned generator to iterate over aggregated responses.
        Note that several calls to the Toloka API may be done while iterating.

        {% note tip %}

        Try [crowd-kit library](https://toloka.ai/en/docs/crowd-kit). It has many aggregation methods and executes on your computer.

        {% endnote %}

        Args:
            operation_id: The ID of the aggregation operation.
            request: Result filters.

        Yields:
            AggregatedSolution: The next aggregated response matching the filter parameters.

        Example:
            The example shows how to aggregate responses in a pool.

            >>> aggregation_operation = toloka_client.aggregate_solutions_by_pool(
            >>>         type=toloka.aggregation.AggregatedSolutionType.WEIGHTED_DYNAMIC_OVERLAP,
            >>>         pool_id=some_existing_pool_id,
            >>>         answer_weight_skill_id=some_skill_id,
            >>>         fields=[toloka.aggregation.PoolAggregatedSolutionRequest.Field(name='result')]
            >>>     )
            >>> aggregation_operation = toloka_client.wait_operation(aggregation_operation)
            >>> aggregation_results = list(toloka_client.get_aggregated_solutions(aggregation_operation.id))
            ...
        """
        find_function = functools.partial(self.find_aggregated_solutions, operation_id)
        generator = self._find_all(find_function, request, sort_field='task_id')
        generator.send(None)
        return generator

    # Assignments section

    @add_headers('client')
    def accept_assignment(self, assignment_id: str, public_comment: str) -> Assignment:
        """Accepts an assignment.

        Args:
            assignment_id: The ID of the assignment.
            public_comment: A comment visible to the performer.

        Returns:
            Assignment: The assignment object with the updated status field.

        Example:
            Accepting an assignment.

            >>> toloka_client.accept_assignment(assignment_id, 'Well done!')
            ...
        """
        return self.patch_assignment(assignment_id, public_comment=public_comment, status=Assignment.ACCEPTED)

    @expand('request')
    @add_headers('client')
    def find_assignments(self, request: search_requests.AssignmentSearchRequest,
                         sort: Union[List[str], search_requests.AssignmentSortItems, None] = None,
                         limit: Optional[int] = None) -> search_results.AssignmentSearchResult:
        """Finds all assignments that match certain criteria.

        The number of returned assignments is limited. Find remaining matching assignments with subsequent `find_assignments` calls.

        To iterate over all matching assignments in one call use [get_assignments](toloka.client.TolokaClient.get_assignments.md). Note that `get_assignments` can't sort results.

        Args:
            request: Search criteria.
            sort: Sorting options. Default value: `None`.
            limit: Returned assignments limit. The maximum value is 100,000. Default value: 50.

        Returns:
            search_results.AssignmentSearchResult: Found assignments and a flag showing whether there are more matching assignments.

        Example:
            Search for `SKIPPED` or `EXPIRED` assignments in the specified pool.

            >>> toloka_client.find_assignments(pool_id='1', status = ['SKIPPED', 'EXPIRED'])
            ...
        """
        sort = None if sort is None else structure(sort, search_requests.AssignmentSortItems)
        response = self._search_request('get', '/v1/assignments', request, sort, limit)
        return structure(response, search_results.AssignmentSearchResult)

    @add_headers('client')
    def get_assignment(self, assignment_id: str) -> Assignment:
        """Gets an assignment from Toloka.

        Args:
            assignment_id: The ID of the assignment.

        Returns:
            Assignment: The assignment.

        Example:
            >>> toloka_client.get_assignment(assignment_id='1')
            ...
        """
        response = self._request('get', f'/v1/assignments/{assignment_id}')
        return structure(response, Assignment)

    @expand('request')
    @add_headers('client')
    def get_assignments(self, request: search_requests.AssignmentSearchRequest) -> Generator[Assignment, None, None]:
        """Finds all assignments that match certain criteria.

        `get_assignments` returns a generator. You can iterate over all found assignments using the generator. Several requests to the Toloka server are possible while iterating.

        Note that assignments can not be sorted. If you need to sort assignments use [find_assignments](toloka.client.TolokaClient.find_assignments.md).


        Args:
            request: Search criteria.

        Yields:
            Assignment: Next matching assignment.

        Example:
            The following example creates the list with IDs of `SUBMITTED` assignments in the specified pool.

            >>> from toloka.client import Assignment
            >>> assignments = toloka_client.get_assignments(pool_id='1', status=Assignment.SUBMITTED)
            >>> result_list = [assignment.id for assignment in assignments]
            ...
        """
        generator = self._find_all(self.find_assignments, request)
        generator.send(None)
        return generator

    @expand('patch')
    @add_headers('client')
    def patch_assignment(self, assignment_id: str, patch: AssignmentPatch) -> Assignment:
        """Changes an assignment status and associated public comment.

        See also [reject_assignment](toloka.client.TolokaClient.reject_assignment.md) and [accept_assignment](toloka.client.TolokaClient.accept_assignment.md).

        Args:
            assignment_id: The ID of the assignment.
            patch: New status and comment.

        Returns:
            Assignment: Assignment object with updated fields.

        Example:
            >>> toloka_client.patch_assignment(assignment_id='1', public_comment='Accepted. Good job.', status='ACCEPTED')
            ...
        """
        response = self._request('patch', f'/v1/assignments/{assignment_id}', json=unstructure(patch))
        return structure(response, Assignment)

    @add_headers('client')
    def reject_assignment(self, assignment_id: str, public_comment: str) -> Assignment:
        """Rejects an assignment.

        Args:
            assignment_id: The ID of the assignment.
            public_comment: A public comment visible to the performer.

        Returns:
            Assignment: Assignment object with updated fields.

        Example:
            >>> toloka_client.reject_assignment(assignment_id='1', 'Some questions skipped')
            ...
        """
        return self.patch_assignment(assignment_id, public_comment=public_comment, status=Assignment.REJECTED)

    # Attachment section

    @expand('request')
    @add_headers('client')
    def find_attachments(self, request: search_requests.AttachmentSearchRequest,
                         sort: Union[List[str], search_requests.AttachmentSortItems, None] = None,
                         limit: Optional[int] = None) -> search_results.AttachmentSearchResult:
        """Finds all attachments that match certain rules

        As a result, it returns an object that contains the first part of the found attachments and whether there
        are any more results.
        It is better to use the [get_attachments](toloka.client.TolokaClient.get_attachments.md) method, it allows you to iterate trough all results
        and not just the first output.

        Args:
            request: How to search attachments.
            sort: How to sort result. Defaults to None.
            limit: Limit on the number of results returned. The maximum is 100,000.
                Defaults to None, in which case it returns first 50 results.

        Returns:
            search_results.AttachmentSearchResult: The first `limit` assignments in `items`. And a mark that there is more.

        Example:
            Let's find attachments in the pool and sort them by id and date of creation.

            >>> toloka_client.find_attachments(pool_id='1', sort=['-created', '-id'], limit=10)
            ...

            If the method finds more objects than custom or system `limit` allows to operate, it will also show an indicator `has_more=True`.
        """
        sort = None if sort is None else structure(sort, search_requests.AttachmentSortItems)
        response = self._search_request('get', '/v1/attachments', request, sort, limit)
        return structure(response, search_results.AttachmentSearchResult)

    @add_headers('client')
    def get_attachment(self, attachment_id: str) -> Attachment:
        """Gets attachment metadata without downloading it

        To download attachments as a file use "TolokaClient.download_attachment" method.

        Args:
            attachment_id: ID of attachment.

        Returns:
            Attachment: The attachment metadata read as a result.

        Example:
            Specify an `attachment_id` to get the information about any attachment object.

            >>> toloka_client.get_attachment(attachment_id='1')
            ...
        """
        response = self._request('get', f'/v1/attachments/{attachment_id}')
        return structure(response, Attachment)

    @expand('request')
    @add_headers('client')
    def get_attachments(self, request: search_requests.AttachmentSearchRequest) -> Generator[Attachment, None, None]:
        """Finds all attachments that match certain rules and returns their metadata in an iterable object

        Unlike find_attachments, returns generator. Does not sort attachments.
        While iterating over the result, several requests to the Toloka server is possible.

        Args:
            request: How to search attachments.

        Yields:
            Attachment: The next object corresponding to the request parameters.

        Example:
            Make a list of all received attachments in the specified pool.

            >>> results_list = [attachment for attachment in toloka_client.get_attachments(pool_id='1')]
            ...
        """
        generator = self._find_all(self.find_attachments, request)
        generator.send(None)
        return generator

    @add_headers('client')
    def download_attachment(self, attachment_id: str, out: BinaryIO) -> None:
        """Downloads specific attachment

        Args:
            attachment_id: ID of attachment.
            out: File object where to put downloaded file.

        Example:
            How to download an attachment.

            >>> with open('my_new_file.txt', 'wb') as out_f:
            >>>     toloka_client.download_attachment(attachment_id='1', out=out_f)
            ...
        """
        response = self._raw_request('get', f'/v1/attachments/{attachment_id}/download')
        out.write(response.content)

    # Message section

    @autocast_to_enum
    @add_headers('client')
    def add_message_thread_to_folders(
        self,
        message_thread_id: str, folders: Union[List[Folder], MessageThreadFolders]
    ) -> MessageThread:
        """Adds a message chain to one or more folders ("unread", "important" etc.)

        Args:
            message_thread_id: ID of message chain.
            folders: List of folders, where to move chain.

        Returns:
            MessageThread: Full object by ID with updated folders.

        Example:
            >>> toloka_client.add_message_thread_to_folders(message_thread_id='1', folders=['IMPORTANT'])
            ...
        """
        if not isinstance(folders, MessageThreadFolders):
            folders = structure({'folders': folders}, MessageThreadFolders)
        response = self._request('post', f'/v1/message-threads/{message_thread_id}/add-to-folders', json=unstructure(folders))
        return structure(response, MessageThread)

    @expand('compose')
    @add_headers('client')
    def compose_message_thread(self, compose: MessageThreadCompose) -> MessageThread:
        """Sends message to performer

        The sent message is added to a new message thread.

        Args:
            compose: Message parameters.

        Returns:
            MessageThread: New created thread.

        Example:
            If you want to thank Toloka performers who have tried to complete your tasks, send them a nice message.

            >>> message_text = "Amazing job! We've just trained our first model with the data YOU prepared for us. Thank you!"
            >>> toloka_client.compose_message_thread(
            >>>     recipients_select_type='ALL',
            >>>     topic={'EN': 'Thank you, performer!'},
            >>>     text={'EN': message_text},
            >>>     answerable=False
            >>> )
            ...
        """
        response = self._request('post', '/v1/message-threads/compose', json=unstructure(compose))
        return structure(response, MessageThread)

    @expand('request')
    @add_headers('client')
    def find_message_threads(self, request: search_requests.MessageThreadSearchRequest,
                             sort: Union[List[str], search_requests.MessageThreadSortItems, None] = None,
                             limit: Optional[int] = None) -> search_results.MessageThreadSearchResult:
        """Finds all message threads that match certain rules

        As a result, it returns an object that contains the first part of the found threads and whether there
        are any more results.
        It is better to use the [get_message_threads](toloka.client.TolokaClient.get_message_threads.md) method, it allows you to iterate through all results
        and not just the first output.

        Args:
            request:  How to search threads.
            sort: How to sort result. Defaults to None.
            limit: Limit on the number of results returned. The maximum is 300.
                Defaults to None, in which case it returns first 50 results.

        Returns:
            search_results.MessageThreadSearchResult: The first `limit` message threads in `items`.
                And a mark that there is more.

        Example:
            Find all message threads in the Inbox folder.

            >>> toloka_client.find_message_threads(folder='INBOX')
            ...
        """
        sort = None if sort is None else structure(sort, search_requests.MessageThreadSortItems)
        response = self._search_request('get', '/v1/message-threads', request, sort, limit)
        return structure(response, search_results.MessageThreadSearchResult)

    @add_headers('client')
    def reply_message_thread(self, message_thread_id: str, reply: MessageThreadReply) -> MessageThread:
        """Replies to a message in thread

        Args:
            message_thread_id: In which thread to reply.
            reply: Reply message.

        Returns:
            MessageThread: New created message.

        Example:
            >>> message_threads = toloka_client.get_message_threads(folder='UNREAD')
            >>> message_reply = {'EN': 'Thank you for your message! I will get back to you soon.'}
            >>> for thread in message_threads:
            >>>     toloka_client.reply_message_thread(message_thread_id=thread.id, reply=toloka.message_thread.MessageThreadReply(text=message_reply))
            ...
        """
        response = self._request('post', f'/v1/message-threads/{message_thread_id}/reply', json=unstructure(reply))
        return structure(response, MessageThread)

    @expand('request')
    @add_headers('client')
    def get_message_threads(self, request: search_requests.MessageThreadSearchRequest) -> Generator[MessageThread, None, None]:
        """Finds all message threads that match certain rules and returns them in an iterable object

        Unlike find_message_threads, returns generator. Does not sort threads.
        While iterating over the result, several requests to the Toloka server is possible.

        Args:
            request: How to search attachments.

        Yields:
            MessageThread: The next object corresponding to the request parameters.

        Example:
            How to get all unread incoming messages.

            >>> message_threads = toloka_client.get_message_threads(folder=['INBOX', 'UNREAD'])
            ...
        """
        generator = self._find_all(self.find_message_threads, request)
        generator.send(None)
        return generator

    @autocast_to_enum
    @add_headers('client')
    def remove_message_thread_from_folders(self, message_thread_id: str,
                                           folders: Union[List[Folder], MessageThreadFolders]) -> MessageThread:
        """Deletes a message chain from one or more folders ("unread", "important" etc.)

        Args:
            message_thread_id: ID of message chain.
            folders:  List of folders, where from to remove chain.

        Returns:
            MessageThread: Full object by ID with updated folders.

        Example:
            >>> toloka_client.remove_message_thread_from_folders(message_thread_id='1', folders=['IMPORTANT'])
            ...
        """
        if not isinstance(folders, MessageThreadFolders):
            folders = structure({'folders': folders}, MessageThreadFolders)
        response = self._request('post', f'/v1/message-threads/{message_thread_id}/remove-from-folders', json=unstructure(folders))
        return structure(response, MessageThread)

    # Project section

    @add_headers('client')
    def archive_project(self, project_id: str) -> Project:
        """Sends project to archive

        Use it when you have no need this project anymore. To perform the operation, all pools in the project must be archived.
        The archived project is not deleted. You can access it when you will need it.

        Args:
            project_id: ID of project that will be archived.

        Returns:
            Project: Object with updated status.

        Example:
            >>> toloka_client.archive_project(project_id='1')
            ...
        """
        operation = self.archive_project_async(project_id)
        operation = self.wait_operation(operation)
        return self.get_project(operation.parameters.project_id)

    @add_headers('client')
    def archive_project_async(self, project_id: str) -> operations.ProjectArchiveOperation:
        """Sends project to archive, asynchronous version

        Use when you have no need this project anymore. To perform the operation, all pools in the project must be archived.
        The archived project is not deleted. You can access it when you will need it.

        Args:
            project_id: ID of project that will be archived.

        Returns:
            ProjectArchiveOperation: An operation upon completion of which you can get the project with updated status.

        Example:
            >>> archive_op = toloka_client.archive_project_async(project_id='1')
            >>> toloka_client.wait_operation(archive_op)
            ...
        """
        response = self._request('post', f'/v1/projects/{project_id}/archive')
        return structure(response, operations.ProjectArchiveOperation)

    @add_headers('client')
    def create_project(self, project: Project) -> Project:
        """Creates a new project

        Args:
            project: New Project with setted parameters.

        Returns:
            Project: Created project. With read-only fields.

        Example:
            How to create a new project.

            >>> new_project = toloka.project.Project(
            >>>     assignments_issuing_type=toloka.project.Project.AssignmentsIssuingType.AUTOMATED,
            >>>     public_name='My best project',
            >>>     public_description='Describe the picture',
            >>>     public_instructions='Describe in a few words what is happening in the image.',
            >>>     task_spec=toloka.project.task_spec.TaskSpec(
            >>>         input_spec={'image': toloka.project.field_spec.UrlSpec()},
            >>>         output_spec={'result': toloka.project.field_spec.StringSpec()},
            >>>         view_spec=project_interface,
            >>>     ),
            >>> )
            >>> new_project = toloka_client.create_project(new_project)
            >>> print(new_project.id)
            ...
        """
        response = self._request('post', '/v1/projects', json=unstructure(project))
        result = structure(response, Project)
        logger.info(f'A new project with ID "{result.id}" has been created. Link to open in web interface: {self.url}/requester/project/{result.id}')
        return result

    @expand('request')
    @add_headers('client')
    def find_projects(self, request: search_requests.ProjectSearchRequest,
                      sort: Union[List[str], search_requests.ProjectSortItems, None] = None,
                      limit: Optional[int] = None) -> search_results.ProjectSearchResult:
        """Finds all projects that match certain rules

        As a result, it returns an object that contains the first part of the found projects and whether there
        are any more results.
        It is better to use the [get_projects](toloka.client.TolokaClient.get_projects.md) method, it allows you to iterate through all results
        and not just the first output.

        Args:
            request: How to search projects.
            sort: How to sort result. Defaults to None.
            limit: Limit on the number of results returned. The maximum is 300.
                Defaults to None, in which case it returns first 20 results.

        Returns:
            search_results.ProjectSearchResult: The first `limit` projects in `items`.
                And a mark that there is more.

        Example:
            Find projects that were created before a specific date.

            >>> toloka_client.find_projects(created_lt='2021-06-01T00:00:00')
            ...

            If the method finds more objects than custom or system `limit` allows to operate, it will also show an indicator `has_more=True`.
        """
        sort = None if sort is None else structure(sort, search_requests.ProjectSortItems)
        response = self._search_request('get', '/v1/projects', request, sort, limit)
        return structure(response, search_results.ProjectSearchResult)

    @add_headers('client')
    def get_project(self, project_id: str) -> Project:
        """Reads one specific project

        Args:
            project_id: ID of the project.

        Returns:
            Project: The project.

        Example:
            >>> toloka_client.get_project(project_id='1')
            ...
        """
        response = self._request('get', f'/v1/projects/{project_id}')
        return structure(response, Project)

    @expand('request')
    @add_headers('client')
    def get_projects(self, request: search_requests.ProjectSearchRequest) -> Generator[Project, None, None]:
        """Finds all projects that match certain rules and returns them in an iterable object

        Unlike find_projects, returns generator. Does not sort projects.
        While iterating over the result, several requests to the Toloka server is possible.

        Args:
            request: How to search projects.

        Yields:
            Project: The next object corresponding to the request parameters.

        Example:
            Get all active projects.

            >>> active_projects = toloka_client.get_projects(status='ACTIVE')
            ...

            Get all your projects.

            >>> my_projects = toloka_client.get_projects()
            ...
        """
        generator = self._find_all(self.find_projects, request)
        generator.send(None)
        return generator

    @add_headers('client')
    def update_project(self, project_id: str, project: Project) -> Project:
        """Makes changes to the project

        Args:
            project_id: Project ID that will be changed.
            project: A project object with all the fields: those that will be updated and those that will not.

        Returns:
            Project: Project object with all fields.

        Example:
            >>> updated_project = toloka_client.update_project(project_id=old_project.id, project=new_project_object)
            ...
        """
        response = self._request('put', f'/v1/projects/{project_id}', json=unstructure(project))
        return structure(response, Project)

    @add_headers('client')
    def clone_project(self, project_id: str, reuse_controllers: bool = True) -> CloneResults:
        """Synchronously clones the project, all pools and trainings

        Emulates cloning behaviour via Toloka interface:
        - the same skills will be used
        - the same quality control collectors will be used (could be changed by reuse_controllers=False)
        - the expiration date will not be changed in the new project
        - etc.

        Doesn't have transaction - can clone project, and then raise on cloning pool.
        Doesn't copy tasks/golden tasks/training tasks.

        Args:
            project_id: ID of the project to be cloned.
            reuse_controllers: Use same quality controllers in cloned and created projects. Defaults to True.
                This means that all quality control rules will be applied to both projects.
                For example, if you have rule "fast_submitted_count", fast responses counts across both projects.

        Returns:
            Tuple[Project, List[Pool], List[Training]]: All created objects project, pools and trainings.

        Example:

            >>> project, pools, trainings = toloka_client.clone_project('123')
            >>> # add tasks in pools and trainings
            ...
        """

        def reset_quality_control(quality_control, old_to_new_train_ids):
            if quality_control is None:
                return
            if not reuse_controllers:
                for quality_control_config in quality_control.configs:
                    quality_control_config.collector_config.uuid = None
            if (
                hasattr(quality_control, 'training_requirement') and
                hasattr(quality_control.training_requirement, 'training_pool_id') and
                quality_control.training_requirement.training_pool_id is not None
            ):
                new_id = old_to_new_train_ids[quality_control.training_requirement.training_pool_id]
                quality_control.training_requirement.training_pool_id = new_id

        # clone project
        project_for_clone = self.get_project(project_id)
        project_quality_control = project_for_clone.quality_control
        project_for_clone.quality_control = None
        new_project = self.create_project(project_for_clone)

        # create trainings
        new_trainings = []
        old_to_new_train_ids = {}
        for training in self.get_trainings(project_id=project_id):  # noqa
            old_id = training.id
            training.project_id = new_project.id
            new_training = self.create_training(training)
            new_trainings.append(new_training)
            old_to_new_train_ids[old_id] = new_training.id

        # save quality control on project
        reset_quality_control(project_quality_control, old_to_new_train_ids)
        if project_quality_control is not None:
            new_project.quality_control = project_quality_control
            new_project = self.update_project(new_project.id, new_project)

        # create new pools
        new_pools = []
        for pool in self.get_pools(project_id=project_id):
            pool.project_id = new_project.id
            reset_quality_control(pool.quality_control, old_to_new_train_ids)
            new_pools.append(self.create_pool(pool))

        return CloneResults(project=new_project, pools=new_pools, trainings=new_trainings)

    # Pool section

    @add_headers('client')
    def archive_pool(self, pool_id: str) -> Pool:
        """Sends pool to archive

        The pool must be in the status "closed".
        The archived pool is not deleted. You can access it when you will need it.

        Args:
            pool_id: ID of pool that will be archived.

        Returns:
            Pool: Object with updated status.

        Example:
            >>> closed_pool = next(toloka_client.get_pools(status='CLOSED'))
            >>> toloka_client.archive_pool(pool_id=closed_pool.id)
            ...
        """
        operation = self.archive_pool_async(pool_id)
        if operation:
            operation = self.wait_operation(operation)
            operation.raise_on_fail()
        return self.get_pool(pool_id)

    @add_headers('client')
    def archive_pool_async(self, pool_id: str) -> Optional[operations.PoolArchiveOperation]:
        """Sends pool to archive, asynchronous version

        The pool must be in the status "closed".
        The archived pool is not deleted. You can access it when you will need it.

        Args:
            pool_id: ID of pool that will be archived.

        Returns:
            PoolArchiveOperation: An operation upon completion of which you can get the pool with updated status. If
                pool is already archived then None is returned

        Example:
            >>> closed_pool = next(toloka_client.get_pools(status='CLOSED'))
            >>> archive_op = toloka_client.archive_pool_async(pool_id=closed_pool.id)
            >>> toloka_client.wait_operation(archive_op)
            ...
        """
        response = self._raw_request('post', f'/v1/pools/{pool_id}/archive')
        # is pool already archived?
        if response.status_code == 204:
            return
        return structure(response.json(), operations.PoolArchiveOperation)

    @add_headers('client')
    def close_pool(self, pool_id: str) -> Pool:
        """Stops distributing tasks from the pool

        If all tasks done, the pool will be closed automatically.

        Args:
            pool_id: ID of the pool that will be closed.

        Returns:
            Pool: Pool object with new status.

        Example:
            >>> open_pool = next(toloka_client.get_pools(status='OPEN'))
            >>> toloka_client.close_pool(pool_id=open_pool.id)
            ...
        """
        operation = self.close_pool_async(pool_id)
        if operation:
            operation = self.wait_operation(operation)
            operation.raise_on_fail()

        return self.get_pool(pool_id)

    @add_headers('client')
    def close_pool_async(self, pool_id: str) -> Optional[operations.PoolCloseOperation]:
        """Stops distributing tasks from the pool, asynchronous version

        If all tasks done, the pool will be closed automatically.

        Args:
            pool_id: ID of the pool that will be closed.

        Returns:
            Optional[PoolCloseOperation]: An operation upon completion of which you can get the pool with updated
                status. If pool is already closed then None is returned.

        Example:
            >>> open_pool = next(toloka_client.get_pools(status='OPEN'))
            >>> close_op = toloka_client.close_pool_async(pool_id=open_pool.id)
            >>> toloka_client.wait_operation(close_op)
            ...
        """
        response = self._raw_request('post', f'/v1/pools/{pool_id}/close')
        # is pool already closed?
        if response.status_code == 204:
            return None
        return structure(response.json(), operations.PoolCloseOperation)

    @add_headers('client')
    def close_pool_for_update(self, pool_id: str) -> Pool:
        """Closes pool for update

        Args:
            pool_id: ID of the pool that will be closed for update.

        Returns:
            Pool: Pool object with new status.

        Example:
            >>> toloka_client.close_pool_for_update(pool_id='1')
            ...
        """
        operation = self.close_pool_for_update_async(pool_id)
        if operation:
            operation = self.wait_operation(operation)
            operation.raise_on_fail()
        return self.get_pool(pool_id)

    @add_headers('client')
    def close_pool_for_update_async(self, pool_id: str) -> Optional[operations.PoolCloseOperation]:
        """Closes pool for update, asynchronous version

        Args:
            pool_id: ID of the pool that will be closed for update.

        Returns:
            Optional[PoolCloseOperation]: An operation upon completion of which you can get the pool with updated
                status. If pool is already closed for update then None is returned.

        Example:
            >>> close_op = toloka_client.close_pool_for_update_async(pool_id='1')
            >>> toloka_client.wait_operation(close_op)
            ...
        """
        response = self._raw_request('post', f'/v1/pools/{pool_id}/close-for-update')
        # is pool already closed for update?
        if response.status_code == 204:
            return None
        return structure(response.json(), operations.PoolCloseOperation)

    @add_headers('client')
    def clone_pool(self, pool_id: str) -> Pool:
        """Duplicates existing pool

        An empty pool with the same parameters will be created.
        A new pool will be attached to the same project.

        Args:
            pool_id: ID of the existing pool.

        Returns:
            Pool: New pool.

        Example:
            >>> toloka_client.clone_pool(pool_id='1')
            ...
        """
        operation = self.clone_pool_async(pool_id)
        operation = self.wait_operation(operation)
        result = self.get_pool(operation.details.pool_id)
        logger.info(
            f'A new pool with ID "{result.id}" has been cloned. Link to open in web interface: '
            f'{self.url}/requester/project/{result.project_id}/pool/{result.id}'
        )
        return result

    @add_headers('client')
    def clone_pool_async(self, pool_id: str) -> operations.PoolCloneOperation:
        """Duplicates existing pool, asynchronous version

        An empty pool with the same parameters will be created.
        A new pool will be attached to the same project.

        Args:
            pool_id: ID of the existing pool.

        Returns:
            PoolCloneOperation: An operation upon completion of which you can get the new pool.

        Example:
            >>> new_pool = toloka_client.clone_pool_async(pool_id='1')
            >>> toloka_client.wait_operation(new_pool)
            ...
        """
        response = self._request('post', f'/v1/pools/{pool_id}/clone')
        return structure(response, operations.PoolCloneOperation)

    @add_headers('client')
    def create_pool(self, pool: Pool) -> Pool:
        """Creates a new pool

        You can send a maximum of 20 requests of this kind per minute and 100 requests per day.

        Args:
            pool: New Pool with setted parameters.

        Returns:
            Pool: Created pool. With read-only fields.

        Example:
            How to create a new pool in a project.

            >>> new_pool = toloka.pool.Pool(
            >>>     project_id=existing_project_id,
            >>>     private_name='Pool 1',
            >>>     may_contain_adult_content=False,
            >>>     will_expire=datetime.datetime.now(datetime.timezone.utc) + datetime.timedelta(days=365),
            >>>     reward_per_assignment=0.01,
            >>>     assignment_max_duration_seconds=60*20,
            >>>     defaults=toloka.pool.Pool.Defaults(default_overlap_for_new_task_suites=3),
            >>>     filter=toloka.filter.Languages.in_('EN'),
            >>> )
            >>> new_pool.set_mixer_config(real_tasks_count=10, golden_tasks_count=0, training_tasks_count=0)
            >>> new_pool.quality_control.add_action(...)
            >>> new_pool = toloka_client.create_pool(new_pool)
            >>> print(new_pool.id)
            ...
        """
        if pool.type == Pool.Type.TRAINING:
            raise ValueError('Training pools are not supported')

        response = self._request('post', '/v1/pools', json=unstructure(pool))
        result = structure(response, Pool)
        logger.info(
            f'A new pool with ID "{result.id}" has been created. Link to open in web interface: '
            f'{self.url}/requester/project/{result.project_id}/pool/{result.id}'
        )
        return result

    @expand('request')
    @add_headers('client')
    def find_pools(self, request: search_requests.PoolSearchRequest,
                   sort: Union[List[str], search_requests.PoolSortItems, None] = None,
                   limit: Optional[int] = None) -> search_results.PoolSearchResult:
        """Finds all pools that match certain rules

        As a result, it returns an object that contains the first part of the found pools and whether there
        are any more results.
        It is better to use the [get_pools](toloka.client.TolokaClient.get_pools.md) method, it allows you to iterate through all results
        and not just the first output.

        Args:
            request: How to search pools.
            sort: How to sort result. Defaults to None.
            limit: Limit on the number of results returned. The maximum is 300.
                Defaults to None, in which case it returns first 20 results.

        Returns:
            search_results.PoolSearchResult: The first `limit` pools in `items`.
                And a mark that there is more.

        Examples:
            Find all pools in all projects.

            >>> toloka_client.find_pools()
            ...

            Find all open pools in all projects.

            >>> toloka_client.find_pools(status='OPEN')
            ...

            Find open pools in a specific project.

            >>> toloka_client.find_pools(status='OPEN', project_id='1')
            ...

            If the method finds more objects than custom or system `limit` allows to operate, it will also show an indicator `has_more=True`.
        """
        sort = None if sort is None else structure(sort, search_requests.PoolSortItems)
        response = self._search_request('get', '/v1/pools', request, sort, limit)
        return structure(response, search_results.PoolSearchResult)

    @add_headers('client')
    def get_pool(self, pool_id: str) -> Pool:
        """Reads one specific pool

        Args:
            pool_id: ID of the pool.

        Returns:
            Pool: The pool.

        Example:
            >>> toloka_client.get_pool(pool_id='1')
            ...
        """
        response = self._request('get', f'/v1/pools/{pool_id}')
        return structure(response, Pool)

    @expand('request')
    @add_headers('client')
    def get_pools(self, request: search_requests.PoolSearchRequest) -> Generator[Pool, None, None]:
        """Finds all pools that match certain rules and returns them in an iterable object

        Unlike find_pools, returns generator. Does not sort pools.
        While iterating over the result, several requests to the Toloka server is possible.

        Args:
            request: How to search pools.

        Yields:
            Pool: The next object corresponding to the request parameters.

        Example:
            How to get all open pools from project.

            >>> open_pools = toloka_client.get_pools(project_id='1', status='OPEN')
            ...

            How to get all pools from project.

            >>> all_pools = toloka_client.get_pools(project_id='1')
            ...
        """
        generator = self._find_all(self.find_pools, request)
        generator.send(None)
        return generator

    @add_headers('client')
    def open_pool(self, pool_id: str) -> Pool:
        """Starts distributing tasks from the pool

        Performers will see your tasks only after that call.

        Args:
            pool_id: ID of the pool that will be started.

        Returns:
            Pool: Pool object with new status.

        Example:
            Open the pool for performers.

            >>> toloka_client.open_pool(pool_id='1')
            ...
        """
        operation = self.open_pool_async(pool_id)
        if operation:
            operation = self.wait_operation(operation)
            operation.raise_on_fail()

        return self.get_pool(pool_id)

    @add_headers('client')
    def open_pool_async(self, pool_id: str) -> Optional[operations.PoolOpenOperation]:
        """Starts distributing tasks from the pool, asynchronous version

        Performers will see your tasks only after that call.

        Args:
            pool_id: ID of the pool that will be started.

        Returns:
            PoolOpenOperation: An operation upon completion of which you can get the pool with new status. If pool is
                already opened then None is returned.

        Example:
            Open the pool for performers.

            >>> open_pool = toloka_client.open_pool(pool_id='1')
            >>> toloka_client.wait_operation(open_pool)
            ...
        """
        response = self._raw_request('post', f'/v1/pools/{pool_id}/open')
        # is pool already opened?
        if response.status_code == 204:
            return None
        return structure(response.json(), operations.PoolOpenOperation)

    @expand('request')
    @add_headers('client')
    def patch_pool(self, pool_id: str, request: PoolPatchRequest) -> Pool:
        """Changes the priority of the pool issue

        Args:
            pool_id: ID of the pool that will be patched.
            request: New priority of the pool.

        Returns:
            Pool: Object with updated priority.

        Example:
            Set the highest priority to a specified pool.

            >>> toloka_client.patch_pool(pool_id='1', priority=100)
            ...
        """
        response = self._request('patch', f'/v1/pools/{pool_id}', json=unstructure(request))
        return structure(response, Pool)

    @add_headers('client')
    def update_pool(self, pool_id: str, pool: Pool) -> Pool:
        """Makes changes to the pool

        Args:
            pool_id: ID of the pool that will be changed.
            pool: A pool object with all the fields: those that will be updated and those that will not.

        Returns:
            Pool: Pool object with all fields.

        Example:
            >>> updated_pool = toloka_client.update_pool(pool_id=old_pool_id, pool=new_pool_object)
            ...
        """
        if pool.type == Pool.Type.TRAINING:
            raise ValueError('Training pools are not supported')
        response = self._request('put', f'/v1/pools/{pool_id}', json=unstructure(pool))
        return structure(response, Pool)

    # Training section

    @add_headers('client')
    def archive_training(self, training_id: str) -> Training:
        """Sends training to archive

        The training must be in the status "closed".
        The archived training is not deleted. You can access it when you will need it.

        Args:
            training_id: ID of training that will be archived.

        Returns:
            Training: Object with updated status.

        Example:
            >>> closed_training = next(toloka_client.get_trainings(status='CLOSED'))
            >>> toloka_client.archive_training(training_id=closed_training.id)
            ...
        """
        operation = self.archive_training_async(training_id)
        if operation:
            operation = self.wait_operation(operation)
            operation.raise_on_fail()
        return self.get_training(training_id)

    @add_headers('client')
    def archive_training_async(self, training_id: str) -> Optional[operations.TrainingArchiveOperation]:
        """Sends training to archive, asynchronous version

        The training must be in the status "closed".
        The archived training is not deleted. You can access it when you will need it.

        Args:
            training_id: ID of training that will be archived.

        Returns:
            TrainingArchiveOperation: An operation upon completion of which you can get the training with updated
                status. If pool is already archived then None is returned.

        Example:
            >>> closed_training = next(toloka_client.find_trainings(status='CLOSED'))
            >>> archive_op = toloka_client.archive_training_async(training_id=closed_training.id)
            >>> toloka_client.wait_operation(archive_op)
            ...
        """
        response = self._raw_request('post', f'/v1/trainings/{training_id}/archive')
        # is training already archived?
        if response.status_code == 204:
            return
        return structure(response.json(), operations.TrainingArchiveOperation)

    @add_headers('client')
    def close_training(self, training_id: str) -> Training:
        """Stops distributing tasks from the training

        Args:
            training_id: ID of the training that will be closed.

        Returns:
            Training: Training object with new status.

        Example:
            >>> open_training = next(toloka_client.get_trainings(status='OPEN'))
            >>> toloka_client.close_training(training_id=open_training.id)
            ...
        """
        operation = self.close_training_async(training_id)
        if operation:
            operation = self.wait_operation(operation)
            operation.raise_on_fail()
        return self.get_training(training_id)

    @add_headers('client')
    def close_training_async(self, training_id: str) -> Optional[operations.TrainingCloseOperation]:
        """Stops distributing tasks from the training, asynchronous version

        Args:
            training_id: ID of the training that will be closed.

        Returns:
            TrainingCloseOperation: An operation upon completion of which you can get the training with updated status.
                If training is already closed then None is returned.

        Example:
            >>> open_training = next(toloka_client.get_trainings(status='OPEN'))
            >>> close_training = toloka_client.close_training_async(training_id=open_training.id)
            >>> toloka_client.wait_operation(close_training)
            ...
        """
        response = self._raw_request('post', f'/v1/trainings/{training_id}/close')
        # is training already closed?
        if response.status_code == 204:
            return None
        return structure(response.json(), operations.TrainingCloseOperation)

    @add_headers('client')
    def clone_training(self, training_id: str) -> Training:
        """Duplicates existing training

        An empty training with the same parameters will be created.
        A new training will be attached to the same project.

        Args:
            training_id: ID of the existing training.

        Returns:
            Training: New training.

        Example:
            >>> toloka_client.clone_training(training_id='1')
            ...
        """
        operation = self.clone_training_async(training_id)
        operation = self.wait_operation(operation)
        result = self.get_training(operation.details.training_id)
        logger.info(
            f'A new training with ID "{result.id}" has been cloned. Link to open in web interface: '
            f'{self.url}/requester/project/{result.project_id}/training/{result.id}'
        )
        return result

    @add_headers('client')
    def clone_training_async(self, training_id: str) -> operations.TrainingCloneOperation:
        """Duplicates existing training, asynchronous version

        An empty training with the same parameters will be created.
        A new training will be attached to the same project.

        Args:
            training_id: ID of the existing training.

        Returns:
            TrainingCloneOperation: An operation upon completion of which you can get the new training.

        Example:
            >>> clone_training = toloka_client.clone_training_async(training_id='1')
            >>> toloka_client.wait_operation(clone_training)
            ...
        """
        response = self._request('post', f'/v1/trainings/{training_id}/clone')
        return structure(response, operations.TrainingCloneOperation)

    @add_headers('client')
    def create_training(self, training: Training) -> Training:
        """Creates a new training

        Args:
            training: New Training with setted parameters.

        Returns:
            Training: Created training. With read-only fields.

        Example:
            How to create a new training in a project.

            >>> new_training = toloka.training.Training(
            >>>     project_id=existing_project_id,
            >>>     private_name='Some training in my project',
            >>>     may_contain_adult_content=True,
            >>>     assignment_max_duration_seconds=10000,
            >>>     mix_tasks_in_creation_order=True,
            >>>     shuffle_tasks_in_task_suite=True,
            >>>     training_tasks_in_task_suite_count=3,
            >>>     task_suites_required_to_pass=1,
            >>>     retry_training_after_days=7,
            >>>     inherited_instructions=True,
            >>>     public_instructions='',
            >>> )
            >>> new_training = toloka_client.create_training(new_training)
            >>> print(new_training.id)
            ...
        """
        response = self._request('post', '/v1/trainings', json=unstructure(training))
        result = structure(response, Training)
        logger.info(
            f'A new training with ID "{result.id}" has been created. Link to open in web interface: '
            f'{self.url}/requester/project/{result.project_id}/training/{result.id}'
        )
        return result

    @expand('request')
    @add_headers('client')
    def find_trainings(self, request: search_requests.TrainingSearchRequest,
                       sort: Union[List[str], search_requests.TrainingSortItems, None] = None,
                       limit: Optional[int] = None) -> search_results.TrainingSearchResult:
        """Finds all trainings that match certain rules

        As a result, it returns an object that contains the first part of the found trainings and whether there
        are any more results.
        It is better to use the [get_trainings](toloka.client.TolokaClient.get_trainings.md) method, it allows you to iterate through all results
        and not just the first output.

        Args:
            request: How to search trainings.
            sort: How to sort result. Defaults to None.
            limit: Limit on the number of results returned.

        Returns:
            search_results.TrainingSearchResult: The first `limit` trainings in `items`.
                And a mark that there is more.

        Examples:
            Find all trainings in all projects.

            >>> toloka_client.find_trainings()
            ...

            Find all open trainings in all projects.

            >>> toloka_client.find_trainings(status='OPEN')
            ...

            Find all open trainings in a specific project.

            >>> toloka_client.find_trainings(status='OPEN', project_id='1')
            ...

            If the method finds more objects than custom or system `limit` allows to operate, it will also show an indicator `has_more=True`.
        """
        sort = None if sort is None else structure(sort, search_requests.TrainingSortItems)
        response = self._search_request('get', '/v1/trainings', request, sort, limit)
        return structure(response, search_results.TrainingSearchResult)

    @add_headers('client')
    def get_training(self, training_id: str) -> Training:
        """Reads one specific training

        Args:
            training_id: ID of the training.

        Returns:
            Training: The training.

        Example:
            >>> toloka_client.get_training(training_id='1')
            ...
        """
        response = self._request('get', f'/v1/trainings/{training_id}')
        return structure(response, Training)

    @expand('request')
    @add_headers('client')
    def get_trainings(self, request: search_requests.TrainingSearchRequest) -> Generator[Training, None, None]:
        """Finds all trainings that match certain rules and returns them in an iterable object

        Unlike find_trainings, returns generator. Does not sort trainings.
        While iterating over the result, several requests to the Toloka server is possible.

        Args:
            request: How to search trainings.

        Yields:
            Training: The next object corresponding to the request parameters.

        Example:
            How to get all trainings in project.

            >>> trainings = toloka_client.get_trainings(project_id=project_id)
            ...
        """
        generator = self._find_all(self.find_trainings, request)
        generator.send(None)
        return generator

    @add_headers('client')
    def open_training(self, training_id: str) -> Training:
        """Starts distributing tasks from the training

        Args:
            training_id: ID of the training that will be started.

        Returns:
            Training: Training object with new status.

        Example:
            Open the training for performers.

            >>> toloka_client.open_training(training_id='1')
            ...
        """
        operation = self.open_training_async(training_id)
        if operation:
            operation = self.wait_operation(operation)
            operation.raise_on_fail()
        return self.get_training(training_id)

    @add_headers('client')
    def open_training_async(self, training_id: str) -> Optional[operations.TrainingOpenOperation]:
        """Starts distributing tasks from the training, asynchronous version

        Args:
            training_id: ID of the training that will be started.

        Returns:
            TrainingOpenOperation: An operation upon completion of which you can get the training with new status. If
                training is already opened then None is returned.

        Example:
            Open the training for performers.

            >>> open_training = toloka_client.open_training_async(training_id='1')
            >>> toloka_client.wait_operation(open_training)
            ...
        """
        response = self._raw_request('post', f'/v1/trainings/{training_id}/open')
        # is training already opened?
        if response.status_code == 204:
            return None
        return structure(response.json(), operations.TrainingOpenOperation)

    @add_headers('client')
    def update_training(self, training_id: str, training: Training) -> Training:
        """Makes changes to the training

        Args:
            training_id: ID of the training that will be changed.
            training: A training object with all the fields: those that will be updated and those that will not.

        Returns:
            Training: Training object with all fields.

        Example:
            If you want to update any configurations of the existing training.

            >>> updated_training = toloka_client.update_training(training_id=old_training_id, training=new_training_object)
            ...
        """
        response = self._request('put', f'/v1/trainings/{training_id}', json=unstructure(training))
        return structure(response, Training)

    # Skills section

    @expand('skill')
    @add_headers('client')
    def create_skill(self, skill: Skill) -> Skill:
        """Creates a new Skill

        You can send a maximum of 10 requests of this kind per minute and 100 requests per day.

        Args:
            skill: New Skill with setted parameters.

        Returns:
            Skill: Created skill. With read-only fields.

        Example:
            How to create a new skill.

            >>> new_skill = toloka_client.create_skill(
            >>>     name='Area selection of road signs',
            >>>     public_requester_description={
            >>>         'EN': 'Performer is annotating road signs',
            >>>         'FR': "L'exécuteur marque les signaux routier",
            >>>     },
            >>> )
            >>> print(new_skill.id)
            ...
        """
        response = self._request('post', '/v1/skills', json=unstructure(skill))
        result = structure(response, Skill)
        logger.info(
            f'A new skill with ID "{result.id}" has been created. Link to open in web interface: '
            f'{self.url}/requester/quality/skill/{result.id}'
        )
        return result

    @expand('request')
    @add_headers('client')
    def find_skills(self, request: search_requests.SkillSearchRequest,
                    sort: Union[List[str], search_requests.SkillSortItems, None] = None,
                    limit: Optional[int] = None) -> search_results.SkillSearchResult:
        """Finds all skills that match certain rules

        As a result, it returns an object that contains the first part of the found skills and whether there
        are any more results.
        It is better to use the [get_skills](toloka.client.TolokaClient.get_skills.md) method, it allows you to iterate through all results
        and not just the first output.

        Args:
            request: How to search skills.
            sort: How to sort result. Defaults to None.
            limit: Limit on the number of results returned.

        Returns:
            SkillSearchResult: The first `limit` skills in `items`.
                And a mark that there is more.

        Example:
            Find ten most recently created skills.

            >>> toloka_client.find_skills(sort=['-created', '-id'], limit=10)
            ...

            If the method finds more objects than custom or system `limit` allows to operate, it will also show an indicator `has_more=True`.
        """
        sort = None if sort is None else structure(sort, search_requests.SkillSortItems)
        response = self._search_request('get', '/v1/skills', request, sort, limit)
        return structure(response, search_results.SkillSearchResult)

    @add_headers('client')
    def get_skill(self, skill_id: str) -> Skill:
        """Reads one specific skill

        Args:
            skill_id: ID of the skill.

        Returns:
            Skill: The skill.

        Example:
            >>> toloka_client.get_skill(skill_id='1')
            ...
        """
        response = self._request('get', f'/v1/skills/{skill_id}')
        return structure(response, Skill)

    @expand('request')
    @add_headers('client')
    def get_skills(self, request: search_requests.SkillSearchRequest) -> Generator[Skill, None, None]:
        """Finds all skills that match certain rules and returns them in an iterable object

        Unlike find_skills, returns generator. Does not sort skills.
        While iterating over the result, several requests to the Toloka server is possible.

        Args:
            request: How to search skills.

        Yields:
            Skill: The next object corresponding to the request parameters.

        Example:
            How to check that a skill exists.

            >>> segmentation_skill = next(toloka_client.get_skills(name='Area selection of road signs'), None)
            >>> if segmentation_skill:
            >>>     print(f'Segmentation skill already exists, with id {segmentation_skill.id}')
            >>> else:
            >>>     print('Create new segmentation skill here')
            ...
        """
        generator = self._find_all(self.find_skills, request)
        generator.send(None)
        return generator

    @add_headers('client')
    def update_skill(self, skill_id: str, skill: Skill) -> Skill:
        """Makes changes to the skill

        Args:
            skill_id: ID of the training that will be changed.
            skill: A skill object with all the fields: those that will be updated and those that will not.

        Returns:
            Skill: Modified skill object with all fields.

        Example:
            >>> toloka_client.create_skill(skill_id=old_skill_id, skill=new_skill_object)
            ...
        """
        response = self._request('put', f'/v1/skills/{skill_id}', json=unstructure(skill))
        return structure(response, Skill)

    # Statistics section

    @add_headers('client')
    def get_analytics(self, stats: List[AnalyticsRequest]) -> operations.Operation:
        """Sends analytics queries, for example, to estimate the percentage of completed tasks in the pool

        Only pool analytics queries are available.
        The values of different analytical metrics will be returned in the "details" field of the operation when it is
        completed. See the example.
        You can request up to 10 metrics at a time.

        Args:
            stats: Analytics queries list.

        Returns:
            operations.Operation: An operation that you can wait for to get the required statistics.

        Example:
            How to get task completion percentage for one pool.

            >>> from toloka.client.analytics_request import CompletionPercentagePoolAnalytics
            >>> operation = toloka_client.get_analytics([CompletionPercentagePoolAnalytics(subject_id=pool_id)])
            >>> operation = toloka_client.wait_operation(operation)
            >>> print(operation.details['value'][0]['result']['value'])
            ...
        """
        response = self._request('post', '/staging/analytics-2', json=unstructure(stats))
        return structure(response, operations.Operation)

    # Task section

    @expand('parameters')
    @add_headers('client')
    def create_task(self, task: Task, parameters: Optional[task.CreateTaskParameters] = None) -> Task:
        """Creates a new task in Toloka.

        You can send a maximum of 100,000 requests of this kind per minute and a maximum of 2,000,000 requests per day.
        To create several tasks at once use [create_tasks](./toloka.client.TolokaClient.create_tasks.md).

        Args:
            task: Task to be created.
            parameters: Parameters for Task creation controlling. Defaults to None.
                Allows you to use default overlap and start pool after task creation.

        Returns:
            Task: The created task.

        Example:
            >>> task = toloka.task.Task(
            >>>     input_values={'image': 'https://tlk.s3.yandex.net/dataset/cats_vs_dogs/dogs/048e5760fc5a46faa434922b2447a527.jpg'},
            >>>     pool_id='1'
            >>> )
            >>> toloka_client.create_task(task=task, allow_defaults=True)
            ...
        """
        response = self._request('post', '/v1/tasks', json=unstructure(task), params=unstructure(parameters))
        return structure(response, Task)

    @expand('parameters')
    @add_headers('client')
    def create_tasks(
        self,
        tasks: List[Task], parameters: Optional[task.CreateTasksParameters] = None
    ) -> batch_create_results.TaskBatchCreateResult:
        """Creates several tasks in Toloka using a single request.

        Tasks can be added to different pools. You can add together regular tasks and control tasks.
        You can send a maximum of 100,000 requests of this kind per minute and a maximum of 2,000,000 requests per day.

        By default, `create_tasks` starts asynchronous operation internally and waits for the completion of it. Do not
        change `async_mode` to False, if you do not understand clearly why you need it.

        Args:
            tasks: List of tasks to be created.
            parameters: Parameters for Tasks creation controlling. Defaults to None, in which case the asynchronous
                operations is used.

        Returns:
            batch_create_results.TaskBatchCreateResult: An object with created tasks in `items` and invalid tasks in
                `validation_errors`.

        Raises:
            ValidationApiError: If no tasks were created, or skip_invalid_items==False and there is a problem when
                checking any task.

        Example:
            The first example shows how to create regular tasks using a TSV file.

            >>> dataset = pandas.read_csv('dataset.tsv', sep='\t')
            >>> tasks = [
            >>>     toloka.task.Task(input_values={'image': url}, pool_id=existing_pool_id)
            >>>     for url in dataset['image'].values[:50]
            >>> ]
            >>> created_result = toloka_client.create_tasks(tasks, allow_defaults=True)
            >>> print(len(created_result.items))
            ...

            The second example shows how to create control tasks.

            >>> dataset = pd.read_csv('dateset.tsv', sep=';')
            >>> golden_tasks = []
            >>> for _, row in dataset.iterrows():
            >>>     golden_tasks.append(
            >>>             toloka.task.Task(
            >>>                 input_values={'image': row['image']},
            >>>                 known_solutions = [toloka.task.BaseTask.KnownSolution(output_values={'animal': row['label']})],
            >>>                 pool_id = existing_pool_id,
            >>>             )
            >>>         )
            >>> created_result = toloka_client.create_tasks(golden_tasks, allow_defaults=True)
            >>> print(len(created_result.items))
            ...
        """
        if not parameters:
            parameters = task.CreateTasksParameters()
        return self._sync_via_async(
            objects=tasks,
            parameters=parameters,
            url='/v1/tasks',
            result_type=batch_create_results.TaskBatchCreateResult,
            operation_type=operations.TasksCreateOperation,
            output_id_field='task_id',
            get_method=self.get_tasks
        )

    @expand('parameters')
    @add_headers('client')
    def create_tasks_async(self, tasks: List[Task],
                           parameters: Optional[task.CreateTasksParameters] = None) -> operations.TasksCreateOperation:
        """Creates tasks in Toloka asynchronously.

        You can send a maximum of 100,000 requests of this kind per minute and a maximum of 2,000,000 requests per day.

        Args:
            tasks: List of tasks to be created.
            parameters: Parameters for Tasks creation controlling. Defaults to None.

        Returns:
            TasksCreateOperation: An object to track the progress of the operation.

        Example:
            >>> training_tasks = [
            >>>     toloka.task.Task(
            >>>                 input_values={'image': 'link1'},
            >>>                 pool_id='1'),
            >>>     toloka.task.Task(
            >>>             input_values={'image': 'link2'},
            >>>             pool_id='1')
            >>> ]
            >>> tasks_op = toloka_client.create_tasks_async(training_tasks)
            >>> toloka_client.wait_operation(tasks_op)
            ...
        """
        params = {**(unstructure(parameters) or {}), 'async_mode': True}
        response = self._request('post', '/v1/tasks', json=unstructure(tasks), params=params)
        return structure(response, operations.TasksCreateOperation)

    @expand('request')
    @add_headers('client')
    def find_tasks(self, request: search_requests.TaskSearchRequest,
                   sort: Union[List[str], search_requests.TaskSortItems, None] = None,
                   limit: Optional[int] = None) -> search_results.TaskSearchResult:
        """Finds tasks that match certain criteria.

        The number of returned tasks is limited. `find_tasks` additionally returns a flag showing whether there are more matching tasks.
        Consider using [get_tasks](./toloka.client.TolokaClient.get_tasks.md) to iterate over all matching tasks.

        Args:
            request: How to search tasks.
            sort: Sorting options. Default value: `None`.
            limit: Returned tasks limit. The maximum value is 100,000. Default value: 50.

        Returns:
            TaskSearchResult: Found tasks and a flag showing whether there are more matching tasks.

        Example:
            To find three most recently created tasks in a pool, call the method with the following parameters:

            >>> toloka_client.find_tasks(pool_id='1', sort=['-created', '-id'], limit=3)
            ...
        """
        sort = None if sort is None else structure(sort, search_requests.TaskSortItems)
        response = self._search_request('get', '/v1/tasks', request, sort, limit)
        return structure(response, search_results.TaskSearchResult)

    @add_headers('client')
    def get_task(self, task_id: str) -> Task:
        """Gets a task with specified ID from Toloka.

        Args:
            task_id: The ID of the task.

        Returns:
            Task: The task with the ID specified in the request.

        Example:
            >>> toloka_client.get_task(task_id='1')
            ...
        """
        response = self._request('get', f'/v1/tasks/{task_id}')
        return structure(response, Task)

    @expand('request')
    @add_headers('client')
    def get_tasks(self, request: search_requests.TaskSearchRequest) -> Generator[Task, None, None]:
        """Finds all tasks that match certain criteria.

        `get_tasks` returns a generator and you can iterate over all found tasks. Several requests to the Toloka server are possible while iterating.

        Note that tasks can not be sorted. If you need to sort tasks use [find_tasks](toloka.client.TolokaClient.find_tasks.md).

        Args:
            request: How to search tasks.

        Yields:
            Task: An iterable with found tasks.

        Example:
            Getting all tasks from a single pool.

            >>> results_list = [task for task in toloka_client.get_tasks(pool_id='1')]
            ...
        """
        generator = self._find_all(self.find_tasks, request)
        generator.send(None)
        return generator

    @expand('patch')
    @add_headers('client')
    def patch_task(self, task_id: str, patch: task.TaskPatch) -> Task:
        """Changes a task overlap value.

        Args:
            task_id: The ID of the task.
            patch: New overlap value.

        Returns:
            Task: The task with updated fields.
        """
        response = self._request('patch', f'/v1/tasks/{task_id}', json=unstructure(patch))
        return structure(response, Task)

    @expand('patch')
    @add_headers('client')
    def patch_task_overlap_or_min(self, task_id: str, patch: task.TaskOverlapPatch) -> Task:
        """Stops assigning a task to users.

        Args:
            task_id: The ID of the task.
            patch: New overlap value.

        Returns:
            Task: The task with updated fields.

        Example:
            Setting an infinite overlap for a training task.

            >>> toloka_client.patch_task_overlap_or_min(task_id='1', infinite_overlap=True)
            ...

            {% note info %}

            You can't set infinite overlap in a regular pool.

            {% endnote %}
        """
        response = self._request('patch', f'/v1/tasks/{task_id}/set-overlap-or-min', json=unstructure(patch))
        return structure(response, Task)

    # Task suites section

    @expand('parameters')
    @add_headers('client')
    def create_task_suite(
        self,
        task_suite: TaskSuite, parameters: Optional[task_suite.TaskSuiteCreateRequestParameters] = None
    ) -> TaskSuite:
        """Creates a new task suite

        Generally, you don't need to create a task set yourself, because you can create tasks and Toloka will create
        task suites for you. Use this method only then you need to group specific tasks in one suite or to set a
        different parameters on different tasks suites.
        It's better to use "create_task_suites", if you need to insert several task suites.
        You can send a maximum of 100,000 requests of this kind per minute and 2,000,000 requests per day.

        Args:
            task_suite: Task suite that need to be created.
            parameters: Parameters for TaskSuite creation controlling. Defaults to None.

        Returns:
            TaskSuite: Created task suite.

        Example:
            >>> new_task_suite = toloka.task_suite.TaskSuite(
            >>>                 pool_id='1',
            >>>                 tasks=[toloka.task.Task(input_values={'label': 'Cats vs Dogs'})],
            >>>                 overlap=2)
            >>> toloka_client.create_task_suite(new_task_suite)
            ...
        """
        params = {**(unstructure(parameters) or {}), 'async_mode': False}
        response = self._request('post', '/v1/task-suites', json=unstructure(task_suite), params=unstructure(params))
        return structure(response, TaskSuite)

    @expand('parameters')
    @add_headers('client')
    def create_task_suites(
        self,
        task_suites: List[TaskSuite], parameters: Optional[task_suite.TaskSuiteCreateRequestParameters] = None
    ) -> batch_create_results.TaskSuiteBatchCreateResult:
        """Creates many task suites in pools

        Generally, you don't need to create a task set yourself, because you can create tasks and Toloka will create
        task suites for you. Use this method only then you need to group specific tasks in one suite or to set a
        different parameters on different tasks suites.
        By default uses asynchronous operation inside. It's better not to set "async_mode=False", if you not understand
        clearly why you need it.
        Task suites can be from different pools. You can insert both regular tasks and golden-tasks.
        You can send a maximum of 100,000 requests of this kind per minute and 2,000,000 requests per day.
        Recomended maximum of 10,000 task suites per request if async_mode is True.

        Args:
            task_suites: List of task suites, that will be created.
            parameters: Parameters for TaskSuite creation controlling. Defaults to None, in which case the asynchronous
                operations is used.

        Returns:
            TaskSuiteBatchCreateResult: Result of task suites creating. Contains created task suites in `items` and
                problems in "validation_errors".

        Raises:
            ValidationApiError: If no tasks were created, or skip_invalid_items==False and there is a problem when
                checking any task.

        Example:
            >>> task_suites = [
            >>>     toloka.task_suite.TaskSuite(
            >>>         pool_id=pool.id,
            >>>         overlap=1,
            >>>         tasks=[
            >>>             toloka.task.Task(input_values={
            >>>                 'input1': some_input_value,
            >>>                 'input2': some_input_value
            >>>             })
            >>>         ]
            >>>     )
            >>> ]
            >>> task_suites = toloka_client.create_task_suites(task_suites)
            ...
        """
        if not parameters:
            parameters = task_suite.TaskSuiteCreateRequestParameters()
        return self._sync_via_async(
            objects=task_suites,
            parameters=parameters,
            url='/v1/task-suites',
            result_type=batch_create_results.TaskBatchCreateResult,
            operation_type=operations.TaskSuiteCreateBatchOperation,
            output_id_field='task_suite_id',
            get_method=self.get_task_suites
        )

    @expand('parameters')
    @add_headers('client')
    def create_task_suites_async(
        self,
        task_suites: List[TaskSuite], parameters: Optional[task_suite.TaskSuiteCreateRequestParameters] = None
    ) -> operations.TaskSuiteCreateBatchOperation:
        """Creates many task suites in pools, asynchronous version

        You can send a maximum of 100,000 requests of this kind per minute and 2,000,000 requests per day.
        Recomended maximum of 10,000 task suites per request.

        Args:
            task_suites: List of task suites, that will be created.
            parameters: Parameters for TaskSuite creation controlling.

        Returns:
            TaskSuiteCreateBatchOperation: An operation upon completion of which you can get the created teask suites.

        Example:
            >>> task_suites = [
            >>>     toloka.task_suite.TaskSuite(
            >>>         pool_id=pool.id,
            >>>         overlap=1,
            >>>         tasks=[
            >>>             toloka.task.Task(input_values={
            >>>                 'input1': some_input_value,
            >>>                 'input2': some_input_value
            >>>             })
            >>>         ]
            >>>     )
            >>> ]
            >>> task_suites_op = toloka_client.create_task_suites_async(task_suites)
            >>> toloka_client.wait_operation(task_suites_op)
            ...
        """
        params = {**(unstructure(parameters) or {}), 'async_mode': True}
        response = self._request('post', '/v1/task-suites', json=unstructure(task_suites), params=params)
        return structure(response, operations.TaskSuiteCreateBatchOperation)

    @expand('request')
    @add_headers('client')
    def find_task_suites(
        self, request: search_requests.TaskSuiteSearchRequest,
        sort: Union[List[str], search_requests.TaskSuiteSortItems, None] = None, limit: Optional[int] = None
    ) -> search_results.TaskSuiteSearchResult:
        """Finds all task suites that match certain rules

        As a result, it returns an object that contains the first part of the found task suites and whether there
        are any more results.
        It is better to use the [get_task_suites](toloka.client.TolokaClient.get_task_suites.md) method, it allows you to iterate through all results
        and not just the first output.

        Args:
            request: How to search task suites.
            sort: How to sort result. Defaults to None.
            limit: Limit on the number of results returned. The maximum is 100 000.
                Defaults to None, in which case it returns first 50 results.

        Returns:
            TaskSuiteSearchResult: The first `limit` task suites in `items`. And a mark that there is more.

        Example:
            Find three most recently created task suites in a specified pool.

            >>> toloka_client.find_task_suites(pool_id='1', sort=['-created', '-id'], limit=3)
            ...

            If the method finds more objects than custom or system `limit` allows to operate, it will also show an indicator `has_more=True`.
        """
        sort = None if sort is None else structure(sort, search_requests.TaskSuiteSortItems)
        response = self._search_request('get', '/v1/task-suites', request, sort, limit)
        return structure(response, search_results.TaskSuiteSearchResult)

    @add_headers('client')
    def get_task_suite(self, task_suite_id: str) -> TaskSuite:
        """Reads one specific task suite

        Args:
            task_suite_id: ID of the task suite.

        Returns:
            TaskSuite: The task suite.

        Example:
            >>> toloka_client.get_task_suite(task_suite_id='1')
            ...
        """
        response = self._request('get', f'/v1/task-suites/{task_suite_id}')
        return structure(response, TaskSuite)

    @expand('request')
    @add_headers('client')
    def get_task_suites(self, request: search_requests.TaskSuiteSearchRequest) -> Generator[TaskSuite, None, None]:
        """Finds all task suites that match certain rules and returns them in an iterable object

        Unlike find_task_suites, returns generator. Does not sort task suites.
        While iterating over the result, several requests to the Toloka server is possible.

        Args:
            request: How to search task suites.

        Yields:
            TaskSuite: The next object corresponding to the request parameters.

        Example:
            Get task suites from a specific pool.

            >>> results_list = [task_suite for task_suite in toloka_client.get_task_suites(pool_id='1')]
            ...
        """
        generator = self._find_all(self.find_task_suites, request)
        generator.send(None)
        return generator

    @expand('patch')
    @add_headers('client')
    def patch_task_suite(self, task_suite_id: str, patch: task_suite.TaskSuitePatch) -> TaskSuite:
        """Changes the task suite overlap or priority

        Args:
            task_suite_id: ID of the task suite that will be changed.
            patch: New values.

        Returns:
            TaskSuite: Task suite with updated fields.

        Example:
            Change the task suite's priority.

            >>> toloka_client.patch_task_suite(task_suite_id='1', issuing_order_override=100)
            ...
        """
        body = unstructure(patch)
        params = {'open_pool': body.pop('open_pool')} if 'open_pool' in body else None
        response = self._request('patch', f'/v1/task-suites/{task_suite_id}', json=body, params=params)
        return structure(response, TaskSuite)

    @expand('patch')
    @add_headers('client')
    def patch_task_suite_overlap_or_min(self, task_suite_id: str, patch: task_suite.TaskSuiteOverlapPatch) -> TaskSuite:
        """Stops issuing the task suites

        Args:
            task_suite_id: ID of the task suite.
            patch: New overlap value.

        Returns:
            TaskSuite: Task suite with updated fields.

        Example:
            >>> toloka_client.patch_task_suite_overlap_or_min(task_suite_id='1', overlap=100)
            ...
        """
        body = unstructure(patch)
        params = {'open_pool': body.pop('open_pool')} if 'open_pool' in body else None
        response = self._request('patch', f'/v1/task-suites/{task_suite_id}/set-overlap-or-min', json=body, params=params)
        return structure(response, TaskSuite)

    # Operations section

    @add_headers('client')
    def get_operation(self, operation_id: str) -> operations.Operation:
        """Reads information about operation

        All asynchronous actions in Toloka works via operations. If you have some "Operation" usually you need to use
        "wait_operation" method.

        Args:
            operation_id: ID of the operation.

        Returns:
            Operation: The operation.

        Example:
            >>> op = toloka_client.get_operation(operation_id='1')
            ...
        """
        response = self._request('get', f'/v1/operations/{operation_id}')
        return structure(response, operations.Operation)

    @add_headers('client')
    def wait_operation(
            self,
            op: operations.Operation, timeout: datetime.timedelta = datetime.timedelta(minutes=10),
            disable_progress: bool = False
    ) -> operations.Operation:
        """Waits for the operation to complete, and return it

        Args:
            op: ID of the operation.
            timeout: How long to wait. Defaults to 10 minutes.
            disable_progress: Whether disable progress bar or enable. Defaults to False (meaning progress bar is shown).

        Raises:
            TimeoutError: Raises it if the timeout has expired and the operation is still not completed.

        Returns:
            Operation: Completed operation.

        Example:
            Waiting for the pool to close can be running in the background.

            >>> pool = toloka_client.get_pool(pool_id)
            >>> while not pool.is_closed():
            >>>     op = toloka_client.get_analytics([toloka.analytics_request.CompletionPercentagePoolAnalytics(subject_id=pool.id)])
            >>>     op = toloka_client.wait_operation(op)
            >>>     percentage = op.details['value'][0]['result']['value']
            >>>     print(
            >>>         f'   {datetime.datetime.now().strftime("%H:%M:%S")}\t'
            >>>         f'Pool {pool.id} - {percentage}%'
            >>>         )
            >>>     time.sleep(60 * minutes_to_wait)
            >>>     pool = toloka_client.get_pool(pool.id)
            >>> print('Pool was closed.')
            ...
        """
        default_time_to_wait = datetime.timedelta(seconds=1)
        default_initial_delay = datetime.timedelta(milliseconds=500)

        if op.is_completed():
            return op

        utcnow = datetime.datetime.now(datetime.timezone.utc)
        wait_until_time = utcnow + timeout

        with logging_redirect_tqdm():
            with tqdm(total=100, disable=disable_progress) as progress_bar:
                progress = 0

                if not op.started or utcnow - op.started < default_initial_delay:
                    time.sleep(default_initial_delay.total_seconds())

                while True:
                    op = self.get_operation(op.id)
                    progress_bar.update(op.progress - progress if op.progress else 0)
                    progress = op.progress if op.progress else 0
                    if op.is_completed():
                        progress_bar.update(100 - progress)
                        return op
                    time.sleep(default_time_to_wait.total_seconds())
                    if datetime.datetime.now(datetime.timezone.utc) > wait_until_time:
                        raise TimeoutError

    @add_headers('client')
    def get_operation_log(self, operation_id: str) -> List[OperationLogItem]:
        """Reads information about validation errors and which task (or task suites) were created

        You don't need to call this method if you use "create_tasks" for creating tasks ("create_task_suites" for task suites).
        By asynchronous creating multiple tasks (or task sets) you can get the operation log.
        Logs are only available for the last month.

        Args:
            operation_id: ID of the operation.

        Returns:
            List[OperationLogItem]: Logs for the operation.

        Example:
            >>> op = toloka_client.get_operation_log(operation_id='1')
            ...
        """
        response = self._request('get', f'/v1/operations/{operation_id}/log')
        return structure(response, List[OperationLogItem])

    # User bonus

    @expand('parameters')
    @add_headers('client')
    def create_user_bonus(
        self,
        user_bonus: UserBonus, parameters: Optional[UserBonusCreateRequestParameters] = None
    ) -> UserBonus:
        """Issues payments directly to the performer

        You can send a maximum of 10,000 requests of this kind per day.

        Args:
            user_bonus: To whom, how much to pay and for what.
            parameters: Parameters for UserBonus creation controlling.

        Returns:
            UserBonus: Created bonus.

        Example:
            Create bonus for specific assignment.

            >>> import decimal
            >>> new_bonus = toloka_client.create_user_bonus(
            >>>     UserBonus(
            >>>         user_id='1',
            >>>         amount=decimal.Decimal('0.50'),
            >>>         public_title={
            >>>             'EN': 'Perfect job!',
            >>>             'RU': 'Прекрасная работа!',
            >>>         },
            >>>         public_message={
            >>>             'EN': 'You are the best performer!',
            >>>             'RU': 'Молодец!',
            >>>         },
            >>>         assignment_id='012345'
            >>>     )
            >>> )
            ...
        """
        response = self._request(
            'post', '/v1/user-bonuses', json=unstructure(user_bonus),
            params=({} if parameters is None else unstructure(parameters))
        )
        return structure(response, UserBonus)

    @expand('parameters')
    @add_headers('client')
    def create_user_bonuses(
        self,
        user_bonuses: List[UserBonus], parameters: Optional[UserBonusCreateRequestParameters] = None
    ) -> batch_create_results.UserBonusBatchCreateResult:
        """Creates many user bonuses

        Right now it's safer to use asynchronous version: "create_user_bonuses_async"
        You can send a maximum of 10,000 requests of this kind per day.

        Args:
            user_bonuses: To whom, how much to pay and for what.
            parameters: Parameters for UserBonus creation controlling.

        Returns:
            UserBonusBatchCreateResult: Result of user bonuses creating. Contains created user bonuses in `items` and
                problems in "validation_errors".

        Example:
            >>> import decimal
            >>> new_bonuses=[
            >>>     UserBonus(
            >>>         user_id='1',
            >>>         amount=decimal.Decimal('0.50'),
            >>>         public_title={
            >>>             'EN': 'Perfect job!',
            >>>             'RU': 'Прекрасная работа!',
            >>>         },
            >>>         public_message={
            >>>             'EN': 'You are the best performer!',
            >>>             'RU': 'Молодец!',
            >>>         },
            >>>         assignment_id='1'),
            >>>     UserBonus(
            >>>         user_id='2',
            >>>         amount=decimal.Decimal('1.0'),
            >>>         public_title={
            >>>             'EN': 'Excellent work!',
            >>>             'RU': 'Отличная работа!',
            >>>         },
            >>>         public_message={
            >>>             'EN': 'You have completed all tasks!',
            >>>             'RU': 'Сделаны все задания!',
            >>>         },
            >>>         assignment_id='2')
            >>> ]
            >>> toloka_client.create_user_bonuses(new_bonuses)
            ...
        """
        response = self._request(
            'post', '/v1/user-bonuses', json=unstructure(user_bonuses),
            params=({} if parameters is None else unstructure(parameters))
        )
        return structure(response, batch_create_results.UserBonusBatchCreateResult)

    @expand('parameters')
    @add_headers('client')
    def create_user_bonuses_async(
        self, user_bonuses: List[UserBonus], parameters: Optional[UserBonusCreateRequestParameters] = None
    ) -> operations.UserBonusCreateBatchOperation:
        """Issues payments directly to the performers, asynchronously creates many user bonuses

        You can send a maximum of 10,000 requests of this kind per day.

        Args:
            user_bonuses: To whom, how much to pay and for what.
            parameters: Parameters for UserBonus creation controlling.

        Returns:
            UserBonusCreateBatchOperation: An operation upon completion of which the bonuses can be considered created.

        Example:
            >>> import decimal
            >>> new_bonuses=[
            >>>     UserBonus(
            >>>         user_id='1',
            >>>         amount=decimal.Decimal('0.50'),
            >>>         public_title={
            >>>             'EN': 'Perfect job!',
            >>>             'RU': 'Прекрасная работа!',
            >>>         },
            >>>         public_message={
            >>>             'EN': 'You are the best performer!',
            >>>             'RU': 'Молодец!',
            >>>         },
            >>>         assignment_id='1'),
            >>>     UserBonus(
            >>>         user_id='2',
            >>>         amount=decimal.Decimal('1.0'),
            >>>         public_title={
            >>>             'EN': 'Excellent work!',
            >>>             'RU': 'Превосходная работа!',
            >>>         },
            >>>         public_message={
            >>>             'EN': 'You have completed all tasks!',
            >>>             'RU': 'Сделаны все задания!',
            >>>         },
            >>>         assignment_id='2')
            >>> ]
            >>> create_bonuses = toloka_client.create_user_bonuses_async(new_bonuses)
            >>> toloka_client.wait_operation(create_bonuses)
            ...
        """
        params = {'async_mode': True, **(unstructure(parameters) or {})}
        response = self._request('post', '/v1/user-bonuses', json=unstructure(user_bonuses), params=params)
        return structure(response, operations.UserBonusCreateBatchOperation)

    @expand('request')
    @add_headers('client')
    def find_user_bonuses(self, request: search_requests.UserBonusSearchRequest,
                          sort: Union[List[str], search_requests.UserBonusSortItems, None] = None,
                          limit: Optional[int] = None) -> search_results.UserBonusSearchResult:
        """Finds all user bonuses that match certain rules

        As a result, it returns an object that contains the first part of the found user bonuses and whether there
        are any more results.
        It is better to use the [get_user_bonuses](toloka.client.TolokaClient.get_user_bonuses.md) method, it allows you to iterate through all results
        and not just the first output.

        Args:
            request: How to search user bonuses.
            sort: How to sort result. Defaults to None.
            limit: Limit on the number of results returned.

        Returns:
            UserBonusSearchResult: The first `limit` user bonuses in `items`.
                And a mark that there is more.

        Example:
            >>> toloka_client.find_user_bonuses(user_id='1', sort=['-created', '-id'], limit=3)
            ...

            If the method finds more objects than custom or system `limit` allows to operate, it will also show an indicator `has_more=True`.
        """
        sort = None if sort is None else structure(sort, search_requests.UserBonusSortItems)
        response = self._search_request('get', '/v1/user-bonuses', request, sort, limit)
        return structure(response, search_results.UserBonusSearchResult)

    @add_headers('client')
    def get_user_bonus(self, user_bonus_id: str) -> UserBonus:
        """Reads one specific user bonus

        Args:
            user_bonus_id: ID of the user bonus.

        Returns:
            UserBonus: The user bonus.

        Example:
            >>> toloka_client.get_user_bonus(user_bonus_id='1')
            ...
        """
        response = self._request('get', f'/v1/user-bonuses/{user_bonus_id}')
        return structure(response, UserBonus)

    @expand('request')
    @add_headers('client')
    def get_user_bonuses(self, request: search_requests.UserBonusSearchRequest) -> Generator[UserBonus, None, None]:
        """Finds all user bonuses that match certain rules and returns them in an iterable object

        Unlike find_user_bonuses, returns generator. Does not sort user bonuses.
        While iterating over the result, several requests to the Toloka server is possible.

        Args:
            request: How to search user bonus.

        Yields:
            UserBonus: The next object corresponding to the request parameters.

        Example:
            >>> bonuses = [bonus for bonus in toloka_client.get_user_bonuses(created_lt='2021-06-01T00:00:00')]
            ...
        """
        generator = self._find_all(self.find_user_bonuses, request)
        generator.send(None)
        return generator

    # User restrictions

    @expand('request')
    @add_headers('client')
    def find_user_restrictions(self, request: search_requests.UserRestrictionSearchRequest,
                               sort: Union[List[str], search_requests.UserRestrictionSortItems, None] = None,
                               limit: Optional[int] = None) -> search_results.UserRestrictionSearchResult:
        """Finds all user restrictions that match certain rules

        As a result, it returns an object that contains the first part of the found user restrictions and whether there
        are any more results.
        It is better to use the [get_user_restriction](toloka.client.TolokaClient.get_user_restriction.md) method, it allows you to iterate through all results
        and not just the first output.

        Args:
            request: How to search user restrictions.
            sort: How to sort result. Defaults to None.
            limit: Limit on the number of results returned.

        Returns:
            UserRestrictionSearchResult: The first `limit` user restrictions in `items`.
                And a mark that there is more.

        Example:
            >>> toloka_client.find_user_restrictions(sort=['-created', '-id'], limit=10)
            ...

            If the method finds more objects than custom or system `limit` allows to operate, it will also show an indicator `has_more=True`.
        """
        sort = None if sort is None else structure(sort, search_requests.UserRestrictionSortItems)
        response = self._search_request('get', '/v1/user-restrictions', request, sort, limit)
        return structure(response, search_results.UserRestrictionSearchResult)

    @add_headers('client')
    def get_user_restriction(self, user_restriction_id: str) -> UserRestriction:
        """Reads one specific user restriction

        Args:
            user_restriction_id: ID of the user restriction.

        Returns:
            UserRestriction: The user restriction.

        Example:
            >>> toloka_client.get_user_restriction(user_restriction_id='1')
            ...
        """
        response = self._request('get', f'/v1/user-restrictions/{user_restriction_id}')
        return structure(response, UserRestriction)

    @expand('request')
    @add_headers('client')
    def get_user_restrictions(
        self,
        request: search_requests.UserRestrictionSearchRequest
    ) -> Generator[UserRestriction, None, None]:
        """Finds all user restrictions that match certain rules and returns them in an iterable object

        Unlike find_user_restrictions, returns generator. Does not sort user restrictions.
        While iterating over the result, several requests to the Toloka server is possible.

        Args:
            request: How to search user restrictions.

        Yields:
            UserRestriction: The next object corresponding to the request parameters.

        Example:
            >>> results_list = [restriction for restriction in toloka_client.get_user_restrictions(scope='ALL_PROJECTS')]
            ...
        """
        generator = self._find_all(self.find_user_restrictions, request)
        generator.send(None)
        return generator

    @add_headers('client')
    def set_user_restriction(self, user_restriction: UserRestriction) -> UserRestriction:
        """Closes the performer's access to one or more projects

        Args:
            user_restriction: To whom and what to prohibit.

        Returns:
            UserRestriction: Created restriction object.

        Example:
            If performer often makes mistakes, we will restrict access to all our projects.

            >>> new_restriction = toloka_client.set_user_restriction(
            >>>     toloka.user_restriction.ProjectUserRestriction(
            >>>         user_id='1',
            >>>         private_comment='Performer often makes mistakes',
            >>>         project_id='5'
            >>>     )
            >>> )
            ...
        """
        response = self._request('put', '/v1/user-restrictions', json=unstructure(user_restriction))
        return structure(response, UserRestriction)

    @add_headers('client')
    def delete_user_restriction(self, user_restriction_id: str) -> None:
        """Unlocks existing restriction

        Args:
            user_restriction_id: Restriction that should be removed.

        Example:
            >>> toloka_client.delete_user_restriction(user_restriction_id='1')
            ...
        """
        self._raw_request('delete', f'/v1/user-restrictions/{user_restriction_id}')

    # Requester

    @add_headers('client')
    def get_requester(self) -> Requester:
        """Reads information about the customer and the account balance

        Returns:
            Requester: Object that contains all information about customer.

        Examples:
            Make sure that you've entered a valid OAuth token.

            >>> toloka_client.get_requester()
            ...

            You can also estimate approximate pipeline costs and check if there is enough money on your account.

            >>> requester = toloka_client.get_requester()
            >>> if requester.balance >= approx_pipeline_price:
            >>>     print('You have enough money on your account!')
            >>> else:
            >>>     print("You haven't got enough money on your account!")
            ...
        """
        response = self._request('get', '/v1/requester')
        return structure(response, Requester)

    # User skills

    @expand('request')
    @add_headers('client')
    def find_user_skills(self, request: search_requests.UserSkillSearchRequest,
                         sort: Union[List[str], search_requests.UserSkillSortItems, None] = None,
                         limit: Optional[int] = None) -> search_results.UserSkillSearchResult:
        """Finds all user skills that match certain rules

        UserSkill describe the skill value for a specific performer.
        As a result, it returns an object that contains the first part of the found user skills and whether there
        are any more results.
        It is better to use the [get_user_skills](toloka.client.TolokaClient.get_user_skills.md) method, it allows you to iterate through all results
        and not just the first output.

        Args:
            request: How to search user skills.
            sort: How to sort result. Defaults to None.
            limit: Limit on the number of results returned.

        Returns:
            UserSkillSearchResult: The first `limit` user skills in `items`.
                And a mark that there is more.

        Example:
            >>> toloka_client.find_user_skills(limit=10)
            ...

            If the method finds more objects than custom or system `limit` allows to operate, it will also show an indicator `has_more=True`.
        """
        sort = None if sort is None else structure(sort, search_requests.UserSkillSortItems)
        response = self._search_request('get', '/v1/user-skills', request, sort, limit)
        return structure(response, search_results.UserSkillSearchResult)

    @add_headers('client')
    def get_user_skill(self, user_skill_id: str) -> UserSkill:
        """Gets the value of the user's skill

        UserSkill describe the skill value for a specific performer.

        Args:
            user_skill_id: ID of the user skill.

        Returns:
            UserSkill: The skill value.

        Example:
            >>> toloka_client.get_user_skill(user_skill_id='1')
            ...
        """
        response = self._request('get', f'/v1/user-skills/{user_skill_id}')
        return structure(response, UserSkill)

    @expand('request')
    @add_headers('client')
    def get_user_skills(self, request: search_requests.UserSkillSearchRequest) -> Generator[UserSkill, None, None]:
        """Finds all user skills that match certain rules and returns them in an iterable object

        UserSkill describe the skill value for a specific performer.
        Unlike find_user_skills, returns generator. Does not sort user skills.
        While iterating over the result, several requests to the Toloka server is possible.

        Args:
            request: How to search user skills.

        Yields:
            UserSkill: The next object corresponding to the request parameters.

        Example:
            >>> results_list = [skill for skill in toloka_client.get_user_skills()]
            ...
        """
        generator = self._find_all(self.find_user_skills, request)
        generator.send(None)
        return generator

    @expand('request')
    @add_headers('client')
    def set_user_skill(self, request: SetUserSkillRequest) -> UserSkill:
        """Sets the skill value to the performer

        Args:
            request: To whom and what value of the skill to set.

        Returns:
            UserSkill: Сreated fact of skill installation.

        Example:
            >>> from decimal import *
            >>> toloka_client.set_user_skill(skill_id='1', user_id='1', value=Decimal(100))
            ...
        """
        response = self._request('put', '/v1/user-skills', json=unstructure(request))
        return structure(response, UserSkill)

    @add_headers('client')
    def delete_user_skill(self, user_skill_id: str) -> None:
        """Drop specific UserSkill

        UserSkill describe the skill value for a specific performer.

        Args:
            user_skill_id: ID of the fact that the performer has a skill to delete.

        Example:
            >>> toloka_client.delete_user_skill(user_skill_id='1')
            ...
        """
        self._raw_request('delete', f'/v1/user-skills/{user_skill_id}')

    @add_headers('client')
    def upsert_webhook_subscriptions(
        self,
        subscriptions: List[WebhookSubscription]
    ) -> batch_create_results.WebhookSubscriptionBatchCreateResult:
        """Creates (upsert) many webhook-subscriptions.

        Args:
            subscriptions: List of webhook-subscriptions, that will be created.

        Returns:
            batch_create_results.WebhookSubscriptionBatchCreateResult: Result of subscriptions creation.
                Contains created subscriptions in `items` and problems in "validation_errors".

        Raises:
            ValidationApiError: If no subscriptions were created.

        Example:
            How to create several subscriptions.

            >>> created_result = toloka_client.upsert_webhook_subscriptions([
            >>>     {
            >>>         'webhook_url': 'https://awesome-requester.com/toloka-webhook',
            >>>         'event_type': toloka.webhook_subscription.WebhookSubscription.EventType.ASSIGNMENT_CREATED,
            >>>         'pool_id': '121212'
            >>>     },
            >>>     {
            >>>         'webhook_url': 'https://awesome-requester.com/toloka-webhook',
            >>>         'event_type': toloka.webhook_subscription.WebhookSubscription.EventType.POOL_CLOSED,
            >>>         'pool_id': '121212',
            >>>     }
            >>> ])
            >>> print(len(created_result.items))
            ...
        """
        response = self._request('put', '/v1/webhook-subscriptions', json=unstructure(subscriptions))
        return structure(response, batch_create_results.WebhookSubscriptionBatchCreateResult)

    @add_headers('client')
    def get_webhook_subscription(self, webhook_subscription_id: str) -> WebhookSubscription:
        """Get one specific webhook-subscription

        Args:
            webhook_subscription_id: ID of the subscription.

        Returns:
            WebhookSubscription: The subscription.
        """
        response = self._request('get', f'/v1/webhook-subscriptions/{webhook_subscription_id}')
        return structure(response, WebhookSubscription)

    @expand('request')
    @add_headers('client')
    def find_webhook_subscriptions(self, request: search_requests.WebhookSubscriptionSearchRequest,
                                   sort: Union[List[str], search_requests.WebhookSubscriptionSortItems, None] = None,
                                   limit: Optional[int] = None) -> search_results.WebhookSubscriptionSearchResult:
        """Finds all webhook-subscriptions that match certain rules

        As a result, it returns an object that contains the first part of the found webhook-subscriptions
        and whether there are any more results.
        It is better to use the [get_webhook_subscriptions](toloka.client.TolokaClient.get_webhook_subscriptions.md) method, it allows you to iterate through all results
        and not just the first output.

        Args:
            request: How to search webhook-subscriptions.
            sort: How to sort result. Defaults to None.
            limit: Limit on the number of results returned. The maximum is 100 000.
                Defaults to None, in which case it returns first 50 results.

        Returns:
            WebhookSubscriptionSearchResult: The first `limit` webhook-subscriptions in `items`.
                And a mark that there is more.
        """
        sort = None if sort is None else structure(sort, search_requests.WebhookSubscriptionSortItems)
        response = self._search_request('get', '/v1/webhook-subscriptions', request, sort, limit)
        return structure(response, search_results.WebhookSubscriptionSearchResult)

    @expand('request')
    @add_headers('client')
    def get_webhook_subscriptions(
        self,
        request: search_requests.WebhookSubscriptionSearchRequest
    ) -> Generator[WebhookSubscription, None, None]:
        """Finds all webhook-subscriptions that match certain rules and returns them in an iterable object

        Unlike find_webhook-subscriptions, returns generator. Does not sort webhook-subscriptions.
        While iterating over the result, several requests to the Toloka server is possible.

        Args:
            request: How to search webhook-subscriptions.

        Yields:
            WebhookSubscription: The next object corresponding to the request parameters.
        """
        generator = self._find_all(self.find_webhook_subscriptions, request, sort_field='created')
        generator.send(None)
        return generator

    @add_headers('client')
    def delete_webhook_subscription(self, webhook_subscription_id: str) -> None:
        """Drop specific webhook-subscription

        Args:
            webhook_subscription_id: ID of the webhook-subscription to delete.
        """
        self._raw_request('delete', f'/v1/webhook-subscriptions/{webhook_subscription_id}')

    # Experimental section

    if PANDAS_INSTALLED:
        @expand('parameters')
        @add_headers('client')
        def get_assignments_df(self, pool_id: str, parameters: GetAssignmentsTsvParameters) -> pd.DataFrame:
            """Downloads assignments as pandas.DataFrame.

            {% note warning %}

            Requires toloka-kit[pandas] extras. Install it with the following command:

            ```shell
            pip install toloka-kit[pandas]
            ```

            {% endnote %}

            Experimental method.
            Implements the same behavior as if you download results in web-interface and then read it by pandas.

            Args:
                pool_id: From which pool the results are loaded.
                parameters: Filters for the results and the set of fields that will be in the dataframe.

            Returns:
                pd.DataFrame: DataFrame with all results. Contains groups of fields with prefixes:
                    * "INPUT" - Fields that were at the input in the task.
                    * "OUTPUT" - Fields that were received as a result of execution.
                    * "GOLDEN" - Fields with correct answers. Filled in only for golden tasks and training tasks.
                    * "HINT" - Hints for completing tasks. Filled in for training tasks.
                    * "ACCEPT" - Fields describing the deferred acceptance of tasks.
                    * "ASSIGNMENT" - fields describing additional information about the Assignment.

            Example:
                Get all assignments from the specified pool by `pool_id` to [pandas.DataFrame](https://pandas.pydata.org/docs/reference/api/pandas.DataFrame.html).
                And apply the native pandas `rename` method to change columns' names.

                >>> answers_df = toloka_client.get_assignments_df(pool_id='1')
                >>> answers_df = answers_df.rename(columns={
                >>>     'INPUT:image': 'task',
                >>>     'OUTPUT:result': 'label',
                >>>     'ASSIGNMENT:worker_id': 'performer'
                >>> })
                ...
            """
            logger.warning('Experimental method')
            response = self._raw_request('get', f'/new/requester/pools/{pool_id}/assignments.tsv',
                                         params=unstructure(parameters))
            return pd.read_csv(io.StringIO(response.text), delimiter='\t')
    else:
        def get_assignments_df(self, *args, **kwargs):
            raise NotImplementedError('Please install toloka-kit[pandas] extras.')

    # toloka apps

    @expand('request')
    @add_headers('client')
    def find_app_projects(self, request: search_requests.AppProjectSearchRequest,
                          sort: Union[List[str], search_requests.AppProjectSortItems, None] = None,
                          limit: Optional[int] = None) -> search_results.AppProjectSearchResult:
        """Finds ready-to-go projects that match certain criteria.

<<<<<<< HEAD
        The number of returned projects is limited. `find_app_projects` also returns a flag showing whether there are more matching projects.
        Use [get_app_projects](./toloka.client.TolokaClient.get_app_projects.md) to iterate over all matching projects.
=======
        As a result, it returns an object that contains the first part of the found App projects and whether there
        are any more results.
        It is better to use the [get_app_projects](toloka.client.TolokaClient.get_app_projects.md) method, it allows you to iterate through all results
        and not just the first output.
>>>>>>> 41376522

        Args:
            request: Search criteria.
            sort: The order and direction of sorting the results.
            limit: Returned projects limit. The default limit is 50. The maximum limit is 100,000.

        Returns:
            AppProjectSearchResult: Found projects and a flag showing whether there are more matching projects.
        """

        if self.url != self.Environment.PRODUCTION.value:
            raise RuntimeError('this method supports only production environment')

        sort = None if sort is None else structure(sort, search_requests.AppProjectSortItems)
        response = self._search_request('get', '/app/v0/app-projects', request, sort, limit)
        return structure(response, search_results.AppProjectSearchResult)

    @expand('request')
    @add_headers('client')
    def get_app_projects(self, request: search_requests.AppProjectSearchRequest) -> Generator[AppProject, None, None]:
        """Finds all ready-to-go projects that match certain criteria.
        
        `get_app_projects` returns a generator. You can iterate over all found projects using the generator. Several requests to the Toloka server are possible while iterating.
        
        If you need to sort projects use the [find_app_projects](toloka.client.TolokaClient.find_app_projects.md) method.
        
        Args:
            request: Search criteria.
            
        Yields:
            AppProject: Next matching project.
        """

        if self.url != self.Environment.PRODUCTION.value:
            raise RuntimeError('this method supports only production environment')

        generator = self._find_all(self.find_app_projects, request, items_field='content')
        generator.send(None)
        return generator

    @add_headers('client')
    def create_app_project(self, app_project: AppProject) -> AppProject:
        """Creates a ready-to-go project in Toloka.

        Args:
            app_project: The project with parameters.

        Returns:
            AppProject: Created ready-to-go project with updated parameters.
        """

        if self.url != self.Environment.PRODUCTION.value:
            raise RuntimeError('this method supports only production environment')

        response = self._request('post', '/app/v0/app-projects', json=unstructure(app_project))
        return structure(response, AppProject)

    @add_headers('client')
    def get_app_project(self, app_project_id: str) -> AppProject:
        """Gets information from Toloka about a ready-to-go project.

        Args:
            app_project_id: The ID of the project.

        Returns:
            AppProject: The ready-to-go project.
        """

        if self.url != self.Environment.PRODUCTION.value:
            raise RuntimeError('this method supports only production environment')

        response = self._request('get', f'/app/v0/app-projects/{app_project_id}')
        return structure(response, AppProject)

    @add_headers('client')
    def archive_app_project(self, app_project_id: str) -> AppProject:
        """Archives a ready-to-go project.

        The project changes its status to `ARCHIVED`.

        Args:
            app_project_id: The ID of the project.

        Returns:
            AppProject: The ready-to-go project with updated status.
        """

        if self.url != self.Environment.PRODUCTION.value:
            raise RuntimeError('this method supports only production environment')

        self._raw_request('post', f'/app/v0/app-projects/{app_project_id}/archive')
        return self.get_app_project(app_project_id)

    @add_headers('client')
    def unarchive_app_project(self, app_project_id: str) -> AppProject:
        """Unarchives a ready-to-go project.

        Previous project status, which was before archiving, is restored.

        Args:
            app_project_id: The ID of the project.

        Returns:
            AppProject: The ready-to-go project with updated status.
        """

        if self.url != self.Environment.PRODUCTION.value:
            raise RuntimeError('this method supports only production environment')

        self._raw_request('post', f'/app/v0/app-projects/{app_project_id}/unarchive')
        return self.get_app_project(app_project_id)

    @expand('request')
    @add_headers('client')
    def find_apps(
        self,
        request: search_requests.AppSearchRequest, sort: Union[List[str], search_requests.AppSortItems, None] = None,
        limit: Optional[int] = None
    ) -> search_results.AppSearchResult:
        """Finds ready-to-go solutions that match certain criteria.

<<<<<<< HEAD
        The number of returned solutions is limited. Find remaining matching solutions with subsequent `find_apps` calls.

        To iterate over all matching solutions you may use the [get_apps](toloka.client.TolokaClient.get_apps.md) method.
=======
        As a result, it returns an object that contains the first part of the found Apps and whether there
        are any more results.
        It is better to use the [get_apps](toloka.client.TolokaClient.get_apps.md) method, it allows you to iterate through all results
        and not just the first output.
>>>>>>> 41376522

        Args:
            request: Search criteria.
            sort: Sorting options. Default: `None`.
            limit: Returned solutions limit. The default limit is 50. The maximum allowed limit is 100,000.

        Returns:
            AppSearchResult: Found solutions and a flag showing whether there are more matching solutions.
        """

        if self.url != self.Environment.PRODUCTION.value:
            raise RuntimeError('this method supports only production environment')

        sort = None if sort is None else structure(sort, search_requests.AppSortItems)
        response = self._search_request('get', '/app/v0/apps', request, sort, limit)
        return structure(response, search_results.AppSearchResult)

    @expand('request')
    @add_headers('client')
    def get_apps(self, request: search_requests.AppSearchRequest) -> Generator[App, None, None]:
        """Finds all ready-to-go solutions that match certain criteria.
        
        `get_apps` returns a generator. You can iterate over all found solutions using the generator. Several requests to the Toloka server are possible while iterating.
        
        If you need to sort solutions use the [find_apps](toloka.client.TolokaClient.find_apps.md) method.
        
        Args:
            request: Search criteria.
            
        Yields:
            App: Next matching solution.
        """

        if self.url != self.Environment.PRODUCTION.value:
            raise RuntimeError('this method supports only production environment')

        generator = self._find_all(self.find_apps, request, items_field='content')
        generator.send(None)
        return generator

    @add_headers('client')
    def get_app(self, app_id: str) -> App:
        """Gets information from Toloka about a ready-to-go solution.

        Args:
            app_id: The ID of the solution.

        Returns:
            App: The ready-to-go solution.
        """

        if self.url != self.Environment.PRODUCTION.value:
            raise RuntimeError('this method supports only production environment')

        response = self._request('get', f'/app/v0/apps/{app_id}')
        return structure(response, App)

    @expand('request')
    @add_headers('client')
    def find_app_items(
        self,
        app_project_id: str, request: search_requests.AppItemSearchRequest,
        sort: Union[List[str], search_requests.AppItemSortItems, None] = None, limit: Optional[int] = None
        ) -> search_results.AppItemSearchResult:
        """Finds task items that match certain criteria in a ready-to-go project.

<<<<<<< HEAD
        The number of returned items is limited. Find remaining matching items with subsequent `find_app_items` calls.

        To iterate over all matching items you may use the [get_app_items](toloka.client.TolokaClient.get_app_items.md) method.
=======
        As a result, it returns an object that contains the first part of the found work items in the App project
        and whether there are any more results.
        It is better to use the [get_app_items](toloka.client.TolokaClient.get_app_items.md) method, it allows you to iterate through all results
        and not just the first output.
>>>>>>> 41376522

        Args:
            app_project_id: The ID of the ready-to-go project.
            request: Search criteria.
            sort: Sorting options. Default: `None`.
            limit: Returned items limit. The default limit is 50. The maximum allowed limit is 100,000.

        Returns:
            AppItemSearchResult: Found task items and a flag showing whether there are more matching items.
        """

        if self.url != self.Environment.PRODUCTION.value:
            raise RuntimeError('this method supports only production environment')

        sort = None if sort is None else structure(sort, search_requests.AppItemSortItems)
        response = self._search_request('get', f'/app/v0/app-projects/{app_project_id}/items', request, sort, limit)
        return structure(response, search_results.AppItemSearchResult)

    @expand('request')
    @add_headers('client')
    def get_app_items(
        self,
        app_project_id: str, request: search_requests.AppItemSearchRequest
    ) -> Generator[AppItem, None, None]:
        """Finds all ready-to-go task items that match certain criteria in a ready-to-go project.
        
        `get_app_items` returns a generator. You can iterate over all found items using the generator. Several requests to the Toloka server are possible while iterating.
        
        If you need to sort items use the [find_app_items](toloka.client.TolokaClient.find_app_items.md) method.
        
        Args:
            app_project_id: The ID of the ready-to-go project.
            request: Search criteria.
            
        Yields:
            AppItem: Next matching item.
        """

        if self.url != self.Environment.PRODUCTION.value:
            raise RuntimeError('this method supports only production environment')

        find_function = functools.partial(self.find_app_items, app_project_id)
        generator = self._find_all(find_function, request, items_field='content')
        generator.send(None)
        return generator

    @add_headers('client')
    def create_app_item(self, app_project_id: str, app_item: AppItem) -> AppItem:
        """Creates a ready-to-go task item in Toloka.

        Args:
            app_project_id: The ID of the ready-to-go project to create the item in.
            app_item: The task item with parameters.

        Returns:
            AppItem: Created ready-to-go task item with updated parameters.
        """

        if self.url != self.Environment.PRODUCTION.value:
            raise RuntimeError('this method supports only production environment')

        response = self._request('post', f'/app/v0/app-projects/{app_project_id}/items', json=unstructure(app_item))
        return structure(response, AppItem)

    @expand('request')
    @add_headers('client')
    def create_app_items(self, app_project_id: str, request: AppItemsCreateRequest):
        """Creates task items in a ready-to-go project in Toloka and adds them to an existing batch.

        Args:
            app_project_id: The ID of the ready-to-go project.
            request: The request parameters.
        """

        if self.url != self.Environment.PRODUCTION.value:
            raise RuntimeError('this method supports only production environment')

        self._raw_request('post', f'/app/v0/app-projects/{app_project_id}/items/bulk', json=unstructure(request))
        return

    @add_headers('client')
    def get_app_item(self, app_project_id: str, app_item_id: str) -> AppItem:
        """Gets information from Toloka about a ready-to-go task item.

        Args:
            app_project_id: The ID of the ready-to-go project.
            app_item_id: The ID of the item.

        Returns:
            AppItem: The ready-to-go task item.
        """

        if self.url != self.Environment.PRODUCTION.value:
            raise RuntimeError('this method supports only production environment')

        response = self._request('get', f'/app/v0/app-projects/{app_project_id}/items/{app_item_id}')
        return structure(response, AppItem)

    @expand('request')
    @add_headers('client')
    def find_app_batches(self, app_project_id: str,
                         request: search_requests.AppBatchSearchRequest,
                         sort: Union[List[str], search_requests.AppBatchSortItems, None] = None,
                         limit: Optional[int] = None) -> search_results.AppBatchSearchResult:
        """Finds batches that match certain criteria in a ready-to-go project.

<<<<<<< HEAD
        The number of returned batches is limited. Find remaining matching batches with subsequent `find_app_batches` calls.

        To iterate over all matching batches you may use the [get_app_batches](toloka.client.TolokaClient.get_app_batches.md) method.
=======
        As a result, it returns an object that contains the first part of the found batches in the App project
        and whether there are any more results.
        It is better to use the [get_app_batches](toloka.client.TolokaClient.get_app_batches.md) method, it allows you to iterate through all results
        and not just the first output.
>>>>>>> 41376522

        Args:
            app_project_id: The ID of the ready-to-go project.
            request: Search criteria.
            sort: Sorting options. Default: `None`.
            limit: Returned batches limit. The default limit is 50. The maximum allowed limit is 100,000.

        Returns:
            AppBatchSearchResult: Found batches and a flag showing whether there are more matching batches.
        """

        if self.url != self.Environment.PRODUCTION.value:
            raise RuntimeError('this method supports only production environment')

        sort = None if sort is None else structure(sort, search_requests.AppBatchSortItems)
        response = self._search_request('get', f'/app/v0/app-projects/{app_project_id}/batches', request, sort, limit)
        return structure(response, search_results.AppBatchSearchResult)

    @expand('request')
    @add_headers('client')
    def get_app_batches(self,
                        app_project_id: str,
                        request: search_requests.AppBatchSearchRequest) -> Generator[AppBatch, None, None]:
        """Finds all batches that match certain criteria in a ready-to-go project.
        
        `get_app_batches` returns a generator. You can iterate over all found batches using the generator. Several requests to the Toloka server are possible while iterating.
        
        If you need to sort batches use the [find_app_batches](toloka.client.TolokaClient.find_app_batches.md) method.
        
        Args:
            app_project_id: The ID of the ready-to-go project.
            request: Search criteria.
            
        Yields:
            AppBatch: Next matching batch.
        """

        if self.url != self.Environment.PRODUCTION.value:
            raise RuntimeError('this method supports only production environment')

        find_function = functools.partial(self.find_app_batches, app_project_id)
        generator = self._find_all(find_function, request, items_field='content')
        generator.send(None)
        return generator

    @expand('request')
    @add_headers('client')
    def create_app_batch(self, app_project_id: str, request: AppBatchCreateRequest) -> AppBatch:
        """Creates a batch with task items in a ready-to-go project in Toloka.

        Args:
            app_project_id: The ID of the project.
            request: The request parameters.

        Returns:
            AppBatch: Created batch with updated parameters.
        """

        if self.url != self.Environment.PRODUCTION.value:
            raise RuntimeError('this method supports only production environment')

        response = self._request('post', f'/app/v0/app-projects/{app_project_id}/batches', json=unstructure(request))
        return structure(response, AppBatch)

    @add_headers('client')
    def get_app_batch(self, app_project_id: str, app_batch_id: str) -> AppBatch:
        """"Gets information from Toloka about a batch in a ready-to-go project.

        Args:
            app_project_id: The ID of the project.
            app_batch_id: The ID of the batch.

        Returns:
            AppBatch: The ready-to-go batch.
        """

        if self.url != self.Environment.PRODUCTION.value:
            raise RuntimeError('this method supports only production environment')

        response = self._request('get', f'/app/v0/app-projects/{app_project_id}/batches/{app_batch_id}')
        return structure(response, AppBatch)

    @add_headers('client')
    def start_app_batch(self, app_project_id: str, app_batch_id: str):
        """Launches annotation of a batch of task items in a ready-to-go project.

        Args:
            app_project_id: The ID of the project.
            app_batch_id: The ID of the batch.
        """

        if self.url != self.Environment.PRODUCTION.value:
            raise RuntimeError('this method supports only production environment')

        self._raw_request('post', f'/app/v0/app-projects/{app_project_id}/batches/{app_batch_id}/start')
        return<|MERGE_RESOLUTION|>--- conflicted
+++ resolved
@@ -3339,15 +3339,8 @@
                           limit: Optional[int] = None) -> search_results.AppProjectSearchResult:
         """Finds ready-to-go projects that match certain criteria.
 
-<<<<<<< HEAD
         The number of returned projects is limited. `find_app_projects` also returns a flag showing whether there are more matching projects.
         Use [get_app_projects](./toloka.client.TolokaClient.get_app_projects.md) to iterate over all matching projects.
-=======
-        As a result, it returns an object that contains the first part of the found App projects and whether there
-        are any more results.
-        It is better to use the [get_app_projects](toloka.client.TolokaClient.get_app_projects.md) method, it allows you to iterate through all results
-        and not just the first output.
->>>>>>> 41376522
 
         Args:
             request: Search criteria.
@@ -3469,16 +3462,9 @@
     ) -> search_results.AppSearchResult:
         """Finds ready-to-go solutions that match certain criteria.
 
-<<<<<<< HEAD
         The number of returned solutions is limited. Find remaining matching solutions with subsequent `find_apps` calls.
 
         To iterate over all matching solutions you may use the [get_apps](toloka.client.TolokaClient.get_apps.md) method.
-=======
-        As a result, it returns an object that contains the first part of the found Apps and whether there
-        are any more results.
-        It is better to use the [get_apps](toloka.client.TolokaClient.get_apps.md) method, it allows you to iterate through all results
-        and not just the first output.
->>>>>>> 41376522
 
         Args:
             request: Search criteria.
@@ -3545,16 +3531,9 @@
         ) -> search_results.AppItemSearchResult:
         """Finds task items that match certain criteria in a ready-to-go project.
 
-<<<<<<< HEAD
         The number of returned items is limited. Find remaining matching items with subsequent `find_app_items` calls.
 
         To iterate over all matching items you may use the [get_app_items](toloka.client.TolokaClient.get_app_items.md) method.
-=======
-        As a result, it returns an object that contains the first part of the found work items in the App project
-        and whether there are any more results.
-        It is better to use the [get_app_items](toloka.client.TolokaClient.get_app_items.md) method, it allows you to iterate through all results
-        and not just the first output.
->>>>>>> 41376522
 
         Args:
             app_project_id: The ID of the ready-to-go project.
@@ -3661,16 +3640,9 @@
                          limit: Optional[int] = None) -> search_results.AppBatchSearchResult:
         """Finds batches that match certain criteria in a ready-to-go project.
 
-<<<<<<< HEAD
         The number of returned batches is limited. Find remaining matching batches with subsequent `find_app_batches` calls.
 
         To iterate over all matching batches you may use the [get_app_batches](toloka.client.TolokaClient.get_app_batches.md) method.
-=======
-        As a result, it returns an object that contains the first part of the found batches in the App project
-        and whether there are any more results.
-        It is better to use the [get_app_batches](toloka.client.TolokaClient.get_app_batches.md) method, it allows you to iterate through all results
-        and not just the first output.
->>>>>>> 41376522
 
         Args:
             app_project_id: The ID of the ready-to-go project.
