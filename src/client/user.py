--- conflicted
+++ resolved
@@ -1,78 +1,3 @@
-<<<<<<< HEAD
-__all__ = [
-    'User',
-]
-
-from typing import List
-
-from .primitives.base import BaseTolokaObject
-
-
-class User(BaseTolokaObject):
-    """Information about a Toloker.
-
-    It contains information specified in the Toloker's profile and information about the Toloker's device.
-
-    Attributes:
-        id: The Toloker's ID.
-        country: The country code.
-        languages: A list of languages specified in the profile.
-        adult_allowed: An option showing whether the Toloker agrees to complete tasks with adult content.
-        attributes: Toloker's device and software attributes.
-    """
-
-    class Attributes(BaseTolokaObject):
-        """Toloker's device and software attributes.
-
-        Attributes:
-            country_by_phone: A [two-letter country code](https://toloka.ai/docs/api/regions) determined by the phone number.
-            country_by_ip: A [two-letter country code] (https://toloka.ai/docs/api/regions) determined by the IP address.
-            client_type: A Toloker's client:
-                * `TOLOKA_APP` — A mobile application.
-                * `BROWSER` — A browser.
-            user_agent_type: A user agent type which the client application uses to identify itself.
-                * `BROWSER` — A desktop browser.
-                * `MOBILE_BROWSER` — A mobile browser.
-                * `OTHER` — User agents which could not be identified as either desktop or mobile browsers. Normally, the Toloka mobile application identifies itself as `OTHER`.
-            device_category: The category of the Toloker's device.
-                * `PERSONAL_COMPUTER` — A personal computer.
-                * `SMARTPHONE` — A smartphone.
-                * `TABLET` — A tablet device.
-                * `WEARABLE_COMPUTER` — A wearable device, such as a smart watch.
-            os_family: The operating system family installed on the device.
-                * `ANDROID` — Android.
-                * `BLACKBERRY` — BlackBerry OS.
-                * `BSD` — BSD OS, like FreeBSD, OpenBSD, NetBSD, or DragonFly BSD.
-                * `IOS` — iOS.
-                * `LINUX` — An OS based on the Linux kernel.
-                * `MAC_OS` — Classic Mac OS.
-                * `OS_X` — macOS.
-                * `WINDOWS` — Windows OS.
-            os_version: The version of the OS.
-                The version consists of major and minor version numbers, for example, `14.4`.
-            os_version_major: The major version of the OS.
-            os_version_minor: The minor version of the OS.
-            os_version_bugfix: The build number or the bugfix version of the OS.
-
-        """
-
-        country_by_phone: str
-        country_by_ip: str
-        client_type: str
-        user_agent_type: str
-        device_category: str
-        os_family: str
-        os_version: float
-        os_version_major: int
-        os_version_minor: int
-        os_version_bugfix: int
-
-    id: str
-    country: str
-    languages: List[str]
-    adult_allowed: bool
-    attributes: Attributes
-=======
 __all__ = [
     'User',
 ]
@@ -147,5 +72,4 @@
     country: str
     languages: List[str]
     adult_allowed: bool
-    attributes: Attributes
->>>>>>> ab6175f4
+    attributes: Attributes