--- conflicted
+++ resolved
@@ -5054,23 +5054,16 @@
         """
         ...
 
-<<<<<<< HEAD
-    def get_app(self, app_id: str) -> toloka.client.app.App:
-=======
     def get_app(
         self,
         app_id: str,
         lang: typing.Optional[str] = None
     ) -> toloka.client.app.App:
->>>>>>> 38373888
         """Gets information from Toloka about an App solution.
 
         Args:
             app_id: The ID of the solution.
-<<<<<<< HEAD
-=======
             lang: ISO 639 language code.
->>>>>>> 38373888
 
         Returns:
             App: The App solution.
@@ -5211,8 +5204,6 @@
 
         Returns:
             AppItem: Created App task item with updated parameters.
-<<<<<<< HEAD
-=======
         """
         ...
 
@@ -5232,7 +5223,6 @@
 
         Returns:
             AppItem: Created App task item with updated parameters.
->>>>>>> 38373888
         """
         ...
 
@@ -5479,20 +5469,12 @@
         *,
         name: typing.Optional[str] = None
     ) -> toloka.client.app.AppBatch:
-<<<<<<< HEAD
-        """"Gets information from Toloka about a batch in an App project.
-
-        Args:
-            app_project_id: The ID of the project.
-            app_batch_id: The ID of the batch.
-=======
         """Update app batch name
 
         Args:
             app_project_id: The ID of the project.
             batch_id: The ID of the batch.
             patch: New name value.
->>>>>>> 38373888
 
         Returns:
             AppBatch: The App batch.
@@ -5532,13 +5514,6 @@
         app_project_id: str,
         batch_id: str
     ):
-<<<<<<< HEAD
-        """Launches annotation of a batch of task items in an App project.
-
-        Args:
-            app_project_id: The ID of the project.
-            app_batch_id: The ID of the batch.
-=======
         """Resumes annotation of a batch of task items in an App project.
 
         Processing can be resumed only for the batch with the STOPPING or STOPPED status.
@@ -5546,7 +5521,6 @@
         Args:
             app_project_id: The ID of the project.
             batch_id: The ID of the batch.
->>>>>>> 38373888
         """
         ...
 
