--- conflicted
+++ resolved
@@ -34,7 +34,6 @@
             * `SKIPPED` — The task suite is skipped by the performer.
             * `EXPIRED` — Time for completing the tasks has expired.
         reward: Payment received by the performer.
-<<<<<<< HEAD
         bonus_ids: IDs of rewards issued for the task.
         tasks: Data for the tasks.
         automerged: Flag of the response received as a result of merging identical tasks. Value:
@@ -56,26 +55,6 @@
             * False - Manually.
         owner: Properties of Requester.
         public_comment: Public comment about an assignment. Why it was accepted or rejected.
-=======
-        tasks: All tasks in the task suite.
-        automerged: A flag showing merged tasks:
-            * `True` — The response was obtained by merging identical tasks.
-            * `False` — No task merging occurred.
-        created: The date and time when the task suite was assigned to the performer.
-        submitted: The date and time when the task suite was completed by the performer.
-        accepted: The date and time when the responses for the task suite were accepted by the requester.
-        rejected: The date and time when the responses for the task suite were rejected by the requester.
-        skipped: The date and time when the task suite was skipped by the performer.
-        expired: The date and time when time for completing the task suite expired.
-        first_declined_solution_attempt: The performer's first try responses in training tasks if the responses are wrong. If the performer answers correctly on the first try, the
-            `first_declined_solution_attempt` is omitted.
-            The order of the responses is the same as the order of `tasks`.
-        solutions: The performer's responses. The order of the responses is the same as the order of `tasks`.
-        mixed: The method of grouping tasks in the task suite:
-            * `True` — Smart mixing was used.
-            * `False` — The tasks were grouped manually, smart mixing was not used.
-        public_comment: A public comment that is set when accepting or rejecting the assignment.
->>>>>>> 8da0f41d
     """
 
     @unique
